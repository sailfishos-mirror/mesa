/**
 * \file mtypes.h
 * Main Mesa data structures.
 *
 * Please try to mark derived values with a leading underscore ('_').
 */

/*
 * Mesa 3-D graphics library
 * Version:  7.0.3
 *
 * Copyright (C) 1999-2007  Brian Paul   All Rights Reserved.
 *
 * Permission is hereby granted, free of charge, to any person obtaining a
 * copy of this software and associated documentation files (the "Software"),
 * to deal in the Software without restriction, including without limitation
 * the rights to use, copy, modify, merge, publish, distribute, sublicense,
 * and/or sell copies of the Software, and to permit persons to whom the
 * Software is furnished to do so, subject to the following conditions:
 *
 * The above copyright notice and this permission notice shall be included
 * in all copies or substantial portions of the Software.
 *
 * THE SOFTWARE IS PROVIDED "AS IS", WITHOUT WARRANTY OF ANY KIND, EXPRESS
 * OR IMPLIED, INCLUDING BUT NOT LIMITED TO THE WARRANTIES OF MERCHANTABILITY,
 * FITNESS FOR A PARTICULAR PURPOSE AND NONINFRINGEMENT.  IN NO EVENT SHALL
 * BRIAN PAUL BE LIABLE FOR ANY CLAIM, DAMAGES OR OTHER LIABILITY, WHETHER IN
 * AN ACTION OF CONTRACT, TORT OR OTHERWISE, ARISING FROM, OUT OF OR IN
 * CONNECTION WITH THE SOFTWARE OR THE USE OR OTHER DEALINGS IN THE SOFTWARE.
 */



#ifndef TYPES_H
#define TYPES_H


#include "glheader.h"
#include <GL/internal/glcore.h>	/* __GLcontextModes (GLvisual) */
#include "config.h"		/* Hardwired parameters */
#include "glapi/glapitable.h"
#include "glapi/glthread.h"
#include "math/m_matrix.h"	/* GLmatrix */
#include "bitset.h"


/**
 * Special, internal token
 */
#define GL_SHADER_PROGRAM_MESA 0x9999


/**
 * Color channel data type.
 */
#if CHAN_BITS == 8
   typedef GLubyte GLchan;
#define CHAN_MAX 255
#define CHAN_MAXF 255.0F
#define CHAN_TYPE GL_UNSIGNED_BYTE
#elif CHAN_BITS == 16
   typedef GLushort GLchan;
#define CHAN_MAX 65535
#define CHAN_MAXF 65535.0F
#define CHAN_TYPE GL_UNSIGNED_SHORT
#elif CHAN_BITS == 32
   typedef GLfloat GLchan;
#define CHAN_MAX 1.0
#define CHAN_MAXF 1.0F
#define CHAN_TYPE GL_FLOAT
#else
#error "illegal number of color channel bits"
#endif


/**
 * Stencil buffer data type.
 */
#if STENCIL_BITS==8
   typedef GLubyte GLstencil;
#elif STENCIL_BITS==16
   typedef GLushort GLstencil;
#else
#  error "illegal number of stencil bits"
#endif


/**
 * Fixed point data type.
 */
typedef int GLfixed;
/*
 * Fixed point arithmetic macros
 */
#ifndef FIXED_FRAC_BITS
#define FIXED_FRAC_BITS 11
#endif

#define FIXED_SHIFT     FIXED_FRAC_BITS
#define FIXED_ONE       (1 << FIXED_SHIFT)
#define FIXED_HALF      (1 << (FIXED_SHIFT-1))
#define FIXED_FRAC_MASK (FIXED_ONE - 1)
#define FIXED_INT_MASK  (~FIXED_FRAC_MASK)
#define FIXED_EPSILON   1
#define FIXED_SCALE     ((float) FIXED_ONE)
#define FIXED_DBL_SCALE ((double) FIXED_ONE)
#define FloatToFixed(X) (IROUND((X) * FIXED_SCALE))
#define FixedToDouble(X) ((X) * (1.0 / FIXED_DBL_SCALE))
#define IntToFixed(I)   ((I) << FIXED_SHIFT)
#define FixedToInt(X)   ((X) >> FIXED_SHIFT)
#define FixedToUns(X)   (((unsigned int)(X)) >> FIXED_SHIFT)
#define FixedCeil(X)    (((X) + FIXED_ONE - FIXED_EPSILON) & FIXED_INT_MASK)
#define FixedFloor(X)   ((X) & FIXED_INT_MASK)
#define FixedToFloat(X) ((X) * (1.0F / FIXED_SCALE))
#define PosFloatToFixed(X)      FloatToFixed(X)
#define SignedFloatToFixed(X)   FloatToFixed(X)



/**
 * \name Some forward type declarations
 */
/*@{*/
struct _mesa_HashTable;
struct gl_pixelstore_attrib;
struct gl_texture_format;
struct gl_texture_image;
struct gl_texture_object;
typedef struct __GLcontextRec GLcontext;
typedef struct __GLcontextModesRec GLvisual;
typedef struct gl_framebuffer GLframebuffer;
/*@}*/



/**
 * Indexes for vertex program attributes.
 * GL_NV_vertex_program aliases generic attributes over the conventional
 * attributes.  In GL_ARB_vertex_program shader the aliasing is optional.
 * In GL_ARB_vertex_shader / OpenGL 2.0 the aliasing is disallowed (the
 * generic attributes are distinct/separate).
 */
enum
{
   VERT_ATTRIB_POS = 0,
   VERT_ATTRIB_WEIGHT = 1,
   VERT_ATTRIB_NORMAL = 2,
   VERT_ATTRIB_COLOR0 = 3,
   VERT_ATTRIB_COLOR1 = 4,
   VERT_ATTRIB_FOG = 5,
   VERT_ATTRIB_COLOR_INDEX = 6,
   VERT_ATTRIB_EDGEFLAG = 7,
   VERT_ATTRIB_TEX0 = 8,
   VERT_ATTRIB_TEX1 = 9,
   VERT_ATTRIB_TEX2 = 10,
   VERT_ATTRIB_TEX3 = 11,
   VERT_ATTRIB_TEX4 = 12,
   VERT_ATTRIB_TEX5 = 13,
   VERT_ATTRIB_TEX6 = 14,
   VERT_ATTRIB_TEX7 = 15,
   VERT_ATTRIB_GENERIC0 = 16,
   VERT_ATTRIB_GENERIC1 = 17,
   VERT_ATTRIB_GENERIC2 = 18,
   VERT_ATTRIB_GENERIC3 = 19,
   VERT_ATTRIB_GENERIC4 = 20,
   VERT_ATTRIB_GENERIC5 = 21,
   VERT_ATTRIB_GENERIC6 = 22,
   VERT_ATTRIB_GENERIC7 = 23,
   VERT_ATTRIB_GENERIC8 = 24,
   VERT_ATTRIB_GENERIC9 = 25,
   VERT_ATTRIB_GENERIC10 = 26,
   VERT_ATTRIB_GENERIC11 = 27,
   VERT_ATTRIB_GENERIC12 = 28,
   VERT_ATTRIB_GENERIC13 = 29,
   VERT_ATTRIB_GENERIC14 = 30,
   VERT_ATTRIB_GENERIC15 = 31,
   VERT_ATTRIB_MAX = 32
};

/**
 * Bitflags for vertex attributes.
 * These are used in bitfields in many places.
 */
/*@{*/
#define VERT_BIT_POS         (1 << VERT_ATTRIB_POS)
#define VERT_BIT_WEIGHT      (1 << VERT_ATTRIB_WEIGHT)
#define VERT_BIT_NORMAL      (1 << VERT_ATTRIB_NORMAL)
#define VERT_BIT_COLOR0      (1 << VERT_ATTRIB_COLOR0)
#define VERT_BIT_COLOR1      (1 << VERT_ATTRIB_COLOR1)
#define VERT_BIT_FOG         (1 << VERT_ATTRIB_FOG)
#define VERT_BIT_COLOR_INDEX (1 << VERT_ATTRIB_COLOR_INDEX)
#define VERT_BIT_EDGEFLAG    (1 << VERT_ATTRIB_EDGEFLAG)
#define VERT_BIT_TEX0        (1 << VERT_ATTRIB_TEX0)
#define VERT_BIT_TEX1        (1 << VERT_ATTRIB_TEX1)
#define VERT_BIT_TEX2        (1 << VERT_ATTRIB_TEX2)
#define VERT_BIT_TEX3        (1 << VERT_ATTRIB_TEX3)
#define VERT_BIT_TEX4        (1 << VERT_ATTRIB_TEX4)
#define VERT_BIT_TEX5        (1 << VERT_ATTRIB_TEX5)
#define VERT_BIT_TEX6        (1 << VERT_ATTRIB_TEX6)
#define VERT_BIT_TEX7        (1 << VERT_ATTRIB_TEX7)
#define VERT_BIT_GENERIC0    (1 << VERT_ATTRIB_GENERIC0)
#define VERT_BIT_GENERIC1    (1 << VERT_ATTRIB_GENERIC1)
#define VERT_BIT_GENERIC2    (1 << VERT_ATTRIB_GENERIC2)
#define VERT_BIT_GENERIC3    (1 << VERT_ATTRIB_GENERIC3)
#define VERT_BIT_GENERIC4    (1 << VERT_ATTRIB_GENERIC4)
#define VERT_BIT_GENERIC5    (1 << VERT_ATTRIB_GENERIC5)
#define VERT_BIT_GENERIC6    (1 << VERT_ATTRIB_GENERIC6)
#define VERT_BIT_GENERIC7    (1 << VERT_ATTRIB_GENERIC7)
#define VERT_BIT_GENERIC8    (1 << VERT_ATTRIB_GENERIC8)
#define VERT_BIT_GENERIC9    (1 << VERT_ATTRIB_GENERIC9)
#define VERT_BIT_GENERIC10   (1 << VERT_ATTRIB_GENERIC10)
#define VERT_BIT_GENERIC11   (1 << VERT_ATTRIB_GENERIC11)
#define VERT_BIT_GENERIC12   (1 << VERT_ATTRIB_GENERIC12)
#define VERT_BIT_GENERIC13   (1 << VERT_ATTRIB_GENERIC13)
#define VERT_BIT_GENERIC14   (1 << VERT_ATTRIB_GENERIC14)
#define VERT_BIT_GENERIC15   (1 << VERT_ATTRIB_GENERIC15)

#define VERT_BIT_TEX(u)  (1 << (VERT_ATTRIB_TEX0 + (u)))
#define VERT_BIT_GENERIC(g)  (1 << (VERT_ATTRIB_GENERIC0 + (g)))
/*@}*/


/**
 * Indexes for vertex program result attributes
 */
/*@{*/
#define VERT_RESULT_HPOS 0
#define VERT_RESULT_COL0 1
#define VERT_RESULT_COL1 2
#define VERT_RESULT_FOGC 3
#define VERT_RESULT_TEX0 4
#define VERT_RESULT_TEX1 5
#define VERT_RESULT_TEX2 6
#define VERT_RESULT_TEX3 7
#define VERT_RESULT_TEX4 8
#define VERT_RESULT_TEX5 9
#define VERT_RESULT_TEX6 10
#define VERT_RESULT_TEX7 11
#define VERT_RESULT_PSIZ 12
#define VERT_RESULT_BFC0 13
#define VERT_RESULT_BFC1 14
#define VERT_RESULT_EDGE 15
#define VERT_RESULT_VAR0 16  /**< shader varying */
#define VERT_RESULT_MAX  (VERT_RESULT_VAR0 + MAX_VARYING)
/*@}*/


/**
 * Indexes for fragment program input attributes.
 */
enum
{
   FRAG_ATTRIB_WPOS = 0,
   FRAG_ATTRIB_COL0 = 1,
   FRAG_ATTRIB_COL1 = 2,
   FRAG_ATTRIB_FOGC = 3,
   FRAG_ATTRIB_TEX0 = 4,
   FRAG_ATTRIB_TEX1 = 5,
   FRAG_ATTRIB_TEX2 = 6,
   FRAG_ATTRIB_TEX3 = 7,
   FRAG_ATTRIB_TEX4 = 8,
   FRAG_ATTRIB_TEX5 = 9,
   FRAG_ATTRIB_TEX6 = 10,
   FRAG_ATTRIB_TEX7 = 11,
   FRAG_ATTRIB_VAR0 = 12,  /**< shader varying */
   FRAG_ATTRIB_MAX = (FRAG_ATTRIB_VAR0 + MAX_VARYING)
};

/**
 * Bitflags for fragment program input attributes.
 */
/*@{*/
#define FRAG_BIT_WPOS  (1 << FRAG_ATTRIB_WPOS)
#define FRAG_BIT_COL0  (1 << FRAG_ATTRIB_COL0)
#define FRAG_BIT_COL1  (1 << FRAG_ATTRIB_COL1)
#define FRAG_BIT_FOGC  (1 << FRAG_ATTRIB_FOGC)
#define FRAG_BIT_TEX0  (1 << FRAG_ATTRIB_TEX0)
#define FRAG_BIT_TEX1  (1 << FRAG_ATTRIB_TEX1)
#define FRAG_BIT_TEX2  (1 << FRAG_ATTRIB_TEX2)
#define FRAG_BIT_TEX3  (1 << FRAG_ATTRIB_TEX3)
#define FRAG_BIT_TEX4  (1 << FRAG_ATTRIB_TEX4)
#define FRAG_BIT_TEX5  (1 << FRAG_ATTRIB_TEX5)
#define FRAG_BIT_TEX6  (1 << FRAG_ATTRIB_TEX6)
#define FRAG_BIT_TEX7  (1 << FRAG_ATTRIB_TEX7)
#define FRAG_BIT_VAR0  (1 << FRAG_ATTRIB_VAR0)

#define FRAG_BIT_TEX(U)  (FRAG_BIT_TEX0 << (U))
#define FRAG_BIT_VAR(V)  (FRAG_BIT_VAR0 << (V))

#define FRAG_BITS_TEX_ANY (FRAG_BIT_TEX0|	\
			   FRAG_BIT_TEX1|	\
			   FRAG_BIT_TEX2|	\
			   FRAG_BIT_TEX3|	\
			   FRAG_BIT_TEX4|	\
			   FRAG_BIT_TEX5|	\
			   FRAG_BIT_TEX6|	\
			   FRAG_BIT_TEX7)
/*@}*/


/**
 * Fragment program results
 */
enum
{
   FRAG_RESULT_COLR = 0,
   FRAG_RESULT_COLH = 1,
   FRAG_RESULT_DEPR = 2,
   FRAG_RESULT_DATA0 = 3,
   FRAG_RESULT_MAX = (FRAG_RESULT_DATA0 + MAX_DRAW_BUFFERS)
};


/**
 * Indexes for all renderbuffers
 */
enum {
   BUFFER_FRONT_LEFT  = 0,  /* the four standard color buffers */
   BUFFER_BACK_LEFT   = 1,
   BUFFER_FRONT_RIGHT = 2,
   BUFFER_BACK_RIGHT  = 3,
   BUFFER_AUX0        = 4,  /* optional aux buffer */
   BUFFER_AUX1        = 5,
   BUFFER_AUX2        = 6,
   BUFFER_AUX3        = 7,
   BUFFER_DEPTH       = 8,
   BUFFER_STENCIL     = 9,
   BUFFER_ACCUM       = 10,
   BUFFER_COLOR0      = 11, /* generic renderbuffers */
   BUFFER_COLOR1      = 12,
   BUFFER_COLOR2      = 13,
   BUFFER_COLOR3      = 14,
   BUFFER_COLOR4      = 15,
   BUFFER_COLOR5      = 16,
   BUFFER_COLOR6      = 17,
   BUFFER_COLOR7      = 18,
   BUFFER_COUNT       = 19
};

/**
 * Bit flags for all renderbuffers
 */
#define BUFFER_BIT_FRONT_LEFT   (1 << BUFFER_FRONT_LEFT)
#define BUFFER_BIT_BACK_LEFT    (1 << BUFFER_BACK_LEFT)
#define BUFFER_BIT_FRONT_RIGHT  (1 << BUFFER_FRONT_RIGHT)
#define BUFFER_BIT_BACK_RIGHT   (1 << BUFFER_BACK_RIGHT)
#define BUFFER_BIT_AUX0         (1 << BUFFER_AUX0)
#define BUFFER_BIT_AUX1         (1 << BUFFER_AUX1)
#define BUFFER_BIT_AUX2         (1 << BUFFER_AUX2)
#define BUFFER_BIT_AUX3         (1 << BUFFER_AUX3)
#define BUFFER_BIT_DEPTH        (1 << BUFFER_DEPTH)
#define BUFFER_BIT_STENCIL      (1 << BUFFER_STENCIL)
#define BUFFER_BIT_ACCUM        (1 << BUFFER_ACCUM)
#define BUFFER_BIT_COLOR0       (1 << BUFFER_COLOR0)
#define BUFFER_BIT_COLOR1       (1 << BUFFER_COLOR1)
#define BUFFER_BIT_COLOR2       (1 << BUFFER_COLOR2)
#define BUFFER_BIT_COLOR3       (1 << BUFFER_COLOR3)
#define BUFFER_BIT_COLOR4       (1 << BUFFER_COLOR4)
#define BUFFER_BIT_COLOR5       (1 << BUFFER_COLOR5)
#define BUFFER_BIT_COLOR6       (1 << BUFFER_COLOR6)
#define BUFFER_BIT_COLOR7       (1 << BUFFER_COLOR7)

/**
 * Mask of all the color buffer bits (but not accum).
 */
#define BUFFER_BITS_COLOR  (BUFFER_BIT_FRONT_LEFT | \
                            BUFFER_BIT_BACK_LEFT | \
                            BUFFER_BIT_FRONT_RIGHT | \
                            BUFFER_BIT_BACK_RIGHT | \
                            BUFFER_BIT_AUX0 | \
                            BUFFER_BIT_AUX1 | \
                            BUFFER_BIT_AUX2 | \
                            BUFFER_BIT_AUX3 | \
                            BUFFER_BIT_COLOR0 | \
                            BUFFER_BIT_COLOR1 | \
                            BUFFER_BIT_COLOR2 | \
                            BUFFER_BIT_COLOR3 | \
                            BUFFER_BIT_COLOR4 | \
                            BUFFER_BIT_COLOR5 | \
                            BUFFER_BIT_COLOR6 | \
                            BUFFER_BIT_COLOR7)


/** The pixel transfer path has three color tables: */
/*@{*/
#define COLORTABLE_PRECONVOLUTION  0
#define COLORTABLE_POSTCONVOLUTION 1
#define COLORTABLE_POSTCOLORMATRIX 2
#define COLORTABLE_MAX 3
/*@}*/


/**
 * Data structure for color tables
 */
struct gl_color_table
{
   GLenum InternalFormat;      /**< The user-specified format */
   GLenum _BaseFormat;         /**< GL_ALPHA, GL_RGBA, GL_RGB, etc */
   GLuint Size;                /**< number of entries in table */
   GLfloat *TableF;            /**< Color table, floating point values */
   GLubyte *TableUB;           /**< Color table, ubyte values */
   GLubyte RedSize;
   GLubyte GreenSize;
   GLubyte BlueSize;
   GLubyte AlphaSize;
   GLubyte LuminanceSize;
   GLubyte IntensitySize;
};


/**
 * \name Bit flags used for updating material values.
 */
/*@{*/
#define MAT_ATTRIB_FRONT_AMBIENT           0 
#define MAT_ATTRIB_BACK_AMBIENT            1
#define MAT_ATTRIB_FRONT_DIFFUSE           2 
#define MAT_ATTRIB_BACK_DIFFUSE            3
#define MAT_ATTRIB_FRONT_SPECULAR          4 
#define MAT_ATTRIB_BACK_SPECULAR           5
#define MAT_ATTRIB_FRONT_EMISSION          6
#define MAT_ATTRIB_BACK_EMISSION           7
#define MAT_ATTRIB_FRONT_SHININESS         8
#define MAT_ATTRIB_BACK_SHININESS          9
#define MAT_ATTRIB_FRONT_INDEXES           10
#define MAT_ATTRIB_BACK_INDEXES            11
#define MAT_ATTRIB_MAX                     12

#define MAT_ATTRIB_AMBIENT(f)  (MAT_ATTRIB_FRONT_AMBIENT+(f))  
#define MAT_ATTRIB_DIFFUSE(f)  (MAT_ATTRIB_FRONT_DIFFUSE+(f))  
#define MAT_ATTRIB_SPECULAR(f) (MAT_ATTRIB_FRONT_SPECULAR+(f)) 
#define MAT_ATTRIB_EMISSION(f) (MAT_ATTRIB_FRONT_EMISSION+(f)) 
#define MAT_ATTRIB_SHININESS(f)(MAT_ATTRIB_FRONT_SHININESS+(f))
#define MAT_ATTRIB_INDEXES(f)  (MAT_ATTRIB_FRONT_INDEXES+(f))  

#define MAT_INDEX_AMBIENT  0
#define MAT_INDEX_DIFFUSE  1
#define MAT_INDEX_SPECULAR 2

#define MAT_BIT_FRONT_AMBIENT         (1<<MAT_ATTRIB_FRONT_AMBIENT)
#define MAT_BIT_BACK_AMBIENT          (1<<MAT_ATTRIB_BACK_AMBIENT)
#define MAT_BIT_FRONT_DIFFUSE         (1<<MAT_ATTRIB_FRONT_DIFFUSE)
#define MAT_BIT_BACK_DIFFUSE          (1<<MAT_ATTRIB_BACK_DIFFUSE)
#define MAT_BIT_FRONT_SPECULAR        (1<<MAT_ATTRIB_FRONT_SPECULAR)
#define MAT_BIT_BACK_SPECULAR         (1<<MAT_ATTRIB_BACK_SPECULAR)
#define MAT_BIT_FRONT_EMISSION        (1<<MAT_ATTRIB_FRONT_EMISSION)
#define MAT_BIT_BACK_EMISSION         (1<<MAT_ATTRIB_BACK_EMISSION)
#define MAT_BIT_FRONT_SHININESS       (1<<MAT_ATTRIB_FRONT_SHININESS)
#define MAT_BIT_BACK_SHININESS        (1<<MAT_ATTRIB_BACK_SHININESS)
#define MAT_BIT_FRONT_INDEXES         (1<<MAT_ATTRIB_FRONT_INDEXES)
#define MAT_BIT_BACK_INDEXES          (1<<MAT_ATTRIB_BACK_INDEXES)


#define FRONT_MATERIAL_BITS	(MAT_BIT_FRONT_EMISSION | 	\
				 MAT_BIT_FRONT_AMBIENT |	\
				 MAT_BIT_FRONT_DIFFUSE | 	\
				 MAT_BIT_FRONT_SPECULAR |	\
				 MAT_BIT_FRONT_SHININESS | 	\
				 MAT_BIT_FRONT_INDEXES)

#define BACK_MATERIAL_BITS	(MAT_BIT_BACK_EMISSION |	\
				 MAT_BIT_BACK_AMBIENT |		\
				 MAT_BIT_BACK_DIFFUSE |		\
				 MAT_BIT_BACK_SPECULAR |	\
				 MAT_BIT_BACK_SHININESS |	\
				 MAT_BIT_BACK_INDEXES)

#define ALL_MATERIAL_BITS	(FRONT_MATERIAL_BITS | BACK_MATERIAL_BITS)
/*@}*/


#define EXP_TABLE_SIZE 512	/**< Specular exponent lookup table sizes */
#define SHINE_TABLE_SIZE 256	/**< Material shininess lookup table sizes */

/**
 * Material shininess lookup table.
 */
struct gl_shine_tab
{
   struct gl_shine_tab *next, *prev;
   GLfloat tab[SHINE_TABLE_SIZE+1];
   GLfloat shininess;
   GLuint refcount;
};


/**
 * Light source state.
 */
struct gl_light
{
   struct gl_light *next;	/**< double linked list with sentinel */
   struct gl_light *prev;

   GLfloat Ambient[4];		/**< ambient color */
   GLfloat Diffuse[4];		/**< diffuse color */
   GLfloat Specular[4];		/**< specular color */
   GLfloat EyePosition[4];	/**< position in eye coordinates */
   GLfloat EyeDirection[4];	/**< spotlight dir in eye coordinates */
   GLfloat SpotExponent;
   GLfloat SpotCutoff;		/**< in degrees */
   GLfloat _CosCutoffNeg;	/**< = cos(SpotCutoff) */
   GLfloat _CosCutoff;		/**< = MAX(0, cos(SpotCutoff)) */
   GLfloat ConstantAttenuation;
   GLfloat LinearAttenuation;
   GLfloat QuadraticAttenuation;
   GLboolean Enabled;		/**< On/off flag */

   /** 
    * \name Derived fields
    */
   /*@{*/
   GLbitfield _Flags;		/**< State */

   GLfloat _Position[4];	/**< position in eye/obj coordinates */
   GLfloat _VP_inf_norm[3];	/**< Norm direction to infinite light */
   GLfloat _h_inf_norm[3];	/**< Norm( _VP_inf_norm + <0,0,1> ) */
   GLfloat _NormDirection[4];	/**< normalized spotlight direction */
   GLfloat _VP_inf_spot_attenuation;

   GLfloat _SpotExpTable[EXP_TABLE_SIZE][2];  /**< to replace a pow() call */
   GLfloat _MatAmbient[2][3];	/**< material ambient * light ambient */
   GLfloat _MatDiffuse[2][3];	/**< material diffuse * light diffuse */
   GLfloat _MatSpecular[2][3];	/**< material spec * light specular */
   GLfloat _dli;		/**< CI diffuse light intensity */
   GLfloat _sli;		/**< CI specular light intensity */
   /*@}*/
};


/**
 * Light model state.
 */
struct gl_lightmodel
{
   GLfloat Ambient[4];		/**< ambient color */
   GLboolean LocalViewer;	/**< Local (or infinite) view point? */
   GLboolean TwoSide;		/**< Two (or one) sided lighting? */
   GLenum ColorControl;		/**< either GL_SINGLE_COLOR
				 *    or GL_SEPARATE_SPECULAR_COLOR */
};


/**
 * Material state.
 */
struct gl_material
{
   GLfloat Attrib[MAT_ATTRIB_MAX][4];
};


/**
 * Accumulation buffer attribute group (GL_ACCUM_BUFFER_BIT)
 */
struct gl_accum_attrib
{
   GLfloat ClearColor[4];	/**< Accumulation buffer clear color */
};


/**
 * Color buffer attribute group (GL_COLOR_BUFFER_BIT).
 */
struct gl_colorbuffer_attrib
{
   GLuint ClearIndex;			/**< Index to use for glClear */
   GLclampf ClearColor[4];		/**< Color to use for glClear */

   GLuint IndexMask;			/**< Color index write mask */
   GLubyte ColorMask[4];		/**< Each flag is 0xff or 0x0 */

   GLenum DrawBuffer[MAX_DRAW_BUFFERS];	/**< Which buffer to draw into */

   /** 
    * \name alpha testing
    */
   /*@{*/
   GLboolean AlphaEnabled;		/**< Alpha test enabled flag */
   GLenum AlphaFunc;			/**< Alpha test function */
   GLclampf AlphaRef;			/**< Alpha reference value */
   /*@}*/

   /** 
    * \name Blending
    */
   /*@{*/
   GLboolean BlendEnabled;		/**< Blending enabled flag */
   GLenum BlendSrcRGB;			/**< Blending source operator */
   GLenum BlendDstRGB;			/**< Blending destination operator */
   GLenum BlendSrcA;			/**< GL_INGR_blend_func_separate */
   GLenum BlendDstA;			/**< GL_INGR_blend_func_separate */
   GLenum BlendEquationRGB;		/**< Blending equation */
   GLenum BlendEquationA;		/**< GL_EXT_blend_equation_separate */
   GLfloat BlendColor[4];		/**< Blending color */
   /*@}*/

   /** 
    * \name Logic op
    */
   /*@{*/
   GLenum LogicOp;			/**< Logic operator */
   GLboolean IndexLogicOpEnabled;	/**< Color index logic op enabled flag */
   GLboolean ColorLogicOpEnabled;	/**< RGBA logic op enabled flag */
   GLboolean _LogicOpEnabled;		/**< RGBA logic op + EXT_blend_logic_op enabled flag */
   /*@}*/

   GLboolean DitherFlag;		/**< Dither enable flag */

   GLenum ClampFragmentColor; /**< GL_TRUE, GL_FALSE or GL_FIXED_ONLY_ARB */
   GLenum ClampReadColor;     /**< GL_TRUE, GL_FALSE or GL_FIXED_ONLY_ARB */
};


/**
 * Current attribute group (GL_CURRENT_BIT).
 */
struct gl_current_attrib
{
   /**
    * \name Current vertex attributes.
    * \note Values are valid only after FLUSH_VERTICES has been called.
    * \note Index and Edgeflag current values are stored as floats in the 
    * SIX and SEVEN attribute slots.
    */
   /*@{*/
   GLfloat Attrib[VERT_ATTRIB_MAX][4];	/**< Position, color, texcoords, etc */
   /*@}*/

   /**
    * \name Current raster position attributes (always valid).
    * \note This set of attributes is very similar to the SWvertex struct.
    */
   /*@{*/
   GLfloat RasterPos[4];
   GLfloat RasterDistance;
   GLfloat RasterColor[4];
   GLfloat RasterSecondaryColor[4];
   GLfloat RasterIndex;
   GLfloat RasterTexCoords[MAX_TEXTURE_COORD_UNITS][4];
   GLboolean RasterPosValid;
   /*@}*/
};


/**
 * Depth buffer attribute group (GL_DEPTH_BUFFER_BIT).
 */
struct gl_depthbuffer_attrib
{
   GLenum Func;			/**< Function for depth buffer compare */
   GLclampd Clear;		/**< Value to clear depth buffer to */
   GLboolean Test;		/**< Depth buffering enabled flag */
   GLboolean Mask;		/**< Depth buffer writable? */
   GLboolean BoundsTest;        /**< GL_EXT_depth_bounds_test */
   GLfloat BoundsMin, BoundsMax;/**< GL_EXT_depth_bounds_test */
};


/**
 * glEnable()/glDisable() attribute group (GL_ENABLE_BIT).
 */
struct gl_enable_attrib
{
   GLboolean AlphaTest;
   GLboolean AutoNormal;
   GLboolean Blend;
   GLbitfield ClipPlanes;
   GLboolean ColorMaterial;
   GLboolean ColorTable[COLORTABLE_MAX];
   GLboolean Convolution1D;
   GLboolean Convolution2D;
   GLboolean Separable2D;
   GLboolean CullFace;
   GLboolean DepthTest;
   GLboolean Dither;
   GLboolean Fog;
   GLboolean Histogram;
   GLboolean Light[MAX_LIGHTS];
   GLboolean Lighting;
   GLboolean LineSmooth;
   GLboolean LineStipple;
   GLboolean IndexLogicOp;
   GLboolean ColorLogicOp;
   GLboolean Map1Color4;
   GLboolean Map1Index;
   GLboolean Map1Normal;
   GLboolean Map1TextureCoord1;
   GLboolean Map1TextureCoord2;
   GLboolean Map1TextureCoord3;
   GLboolean Map1TextureCoord4;
   GLboolean Map1Vertex3;
   GLboolean Map1Vertex4;
   GLboolean Map1Attrib[16];  /* GL_NV_vertex_program */
   GLboolean Map2Color4;
   GLboolean Map2Index;
   GLboolean Map2Normal;
   GLboolean Map2TextureCoord1;
   GLboolean Map2TextureCoord2;
   GLboolean Map2TextureCoord3;
   GLboolean Map2TextureCoord4;
   GLboolean Map2Vertex3;
   GLboolean Map2Vertex4;
   GLboolean Map2Attrib[16];  /* GL_NV_vertex_program */
   GLboolean MinMax;
   GLboolean Normalize;
   GLboolean PixelTexture;
   GLboolean PointSmooth;
   GLboolean PolygonOffsetPoint;
   GLboolean PolygonOffsetLine;
   GLboolean PolygonOffsetFill;
   GLboolean PolygonSmooth;
   GLboolean PolygonStipple;
   GLboolean RescaleNormals;
   GLboolean Scissor;
   GLboolean Stencil;
   GLboolean StencilTwoSide;          /* GL_EXT_stencil_two_side */
   GLboolean MultisampleEnabled;      /* GL_ARB_multisample */
   GLboolean SampleAlphaToCoverage;   /* GL_ARB_multisample */
   GLboolean SampleAlphaToOne;        /* GL_ARB_multisample */
   GLboolean SampleCoverage;          /* GL_ARB_multisample */
   GLboolean SampleCoverageInvert;    /* GL_ARB_multisample */
   GLboolean RasterPositionUnclipped; /* GL_IBM_rasterpos_clip */
   GLuint Texture[MAX_TEXTURE_IMAGE_UNITS];
   GLuint TexGen[MAX_TEXTURE_COORD_UNITS];
   /* SGI_texture_color_table */
   GLboolean TextureColorTable[MAX_TEXTURE_IMAGE_UNITS];
   /* GL_ARB_vertex_program / GL_NV_vertex_program */
   GLboolean VertexProgram;
   GLboolean VertexProgramPointSize;
   GLboolean VertexProgramTwoSide;
   /* GL_ARB_point_sprite / GL_NV_point_sprite */
   GLboolean PointSprite;
   GLboolean FragmentShaderATI;
};


/**
 * Evaluator attribute group (GL_EVAL_BIT).
 */
struct gl_eval_attrib
{
   /**
    * \name Enable bits 
    */
   /*@{*/
   GLboolean Map1Color4;
   GLboolean Map1Index;
   GLboolean Map1Normal;
   GLboolean Map1TextureCoord1;
   GLboolean Map1TextureCoord2;
   GLboolean Map1TextureCoord3;
   GLboolean Map1TextureCoord4;
   GLboolean Map1Vertex3;
   GLboolean Map1Vertex4;
   GLboolean Map1Attrib[16];  /* GL_NV_vertex_program */
   GLboolean Map2Color4;
   GLboolean Map2Index;
   GLboolean Map2Normal;
   GLboolean Map2TextureCoord1;
   GLboolean Map2TextureCoord2;
   GLboolean Map2TextureCoord3;
   GLboolean Map2TextureCoord4;
   GLboolean Map2Vertex3;
   GLboolean Map2Vertex4;
   GLboolean Map2Attrib[16];  /* GL_NV_vertex_program */
   GLboolean AutoNormal;
   /*@}*/
   
   /**
    * \name Map Grid endpoints and divisions and calculated du values
    */
   /*@{*/
   GLint MapGrid1un;
   GLfloat MapGrid1u1, MapGrid1u2, MapGrid1du;
   GLint MapGrid2un, MapGrid2vn;
   GLfloat MapGrid2u1, MapGrid2u2, MapGrid2du;
   GLfloat MapGrid2v1, MapGrid2v2, MapGrid2dv;
   /*@}*/
};


/**
 * Fog attribute group (GL_FOG_BIT).
 */
struct gl_fog_attrib
{
   GLboolean Enabled;		/**< Fog enabled flag */
   GLfloat Color[4];		/**< Fog color */
   GLfloat Density;		/**< Density >= 0.0 */
   GLfloat Start;		/**< Start distance in eye coords */
   GLfloat End;			/**< End distance in eye coords */
   GLfloat Index;		/**< Fog index */
   GLenum Mode;			/**< Fog mode */
   GLboolean ColorSumEnabled;
   GLenum FogCoordinateSource;  /**< GL_EXT_fog_coord */
   GLfloat _Scale;		/**< (End == Start) ? 1.0 : 1.0 / (End - Start) */
};


/** 
 * Hint attribute group (GL_HINT_BIT).
 * 
 * Values are always one of GL_FASTEST, GL_NICEST, or GL_DONT_CARE.
 */
struct gl_hint_attrib
{
   GLenum PerspectiveCorrection;
   GLenum PointSmooth;
   GLenum LineSmooth;
   GLenum PolygonSmooth;
   GLenum Fog;
   GLenum ClipVolumeClipping;   /**< GL_EXT_clip_volume_hint */
   GLenum TextureCompression;   /**< GL_ARB_texture_compression */
   GLenum GenerateMipmap;       /**< GL_SGIS_generate_mipmap */
   GLenum FragmentShaderDerivative; /**< GL_ARB_fragment_shader */
};


/**
 * Histogram attributes.
 */
struct gl_histogram_attrib
{
   GLuint Width;				/**< number of table entries */
   GLint Format;				/**< GL_ALPHA, GL_RGB, etc */
   GLuint Count[HISTOGRAM_TABLE_SIZE][4];	/**< the histogram */
   GLboolean Sink;				/**< terminate image transfer? */
   GLubyte RedSize;				/**< Bits per counter */
   GLubyte GreenSize;
   GLubyte BlueSize;
   GLubyte AlphaSize;
   GLubyte LuminanceSize;
};


/**
 * Color Min/max state.
 */
struct gl_minmax_attrib
{
   GLenum Format;
   GLboolean Sink;
   GLfloat Min[4], Max[4];   /**< RGBA */
};


/**
 * Image convolution state.
 */
struct gl_convolution_attrib
{
   GLenum Format;
   GLenum InternalFormat;
   GLuint Width;
   GLuint Height;
   GLfloat Filter[MAX_CONVOLUTION_WIDTH * MAX_CONVOLUTION_HEIGHT * 4];
};


/**
 * Light state flags.
 */
/*@{*/
#define LIGHT_SPOT         0x1
#define LIGHT_LOCAL_VIEWER 0x2
#define LIGHT_POSITIONAL   0x4
#define LIGHT_NEED_VERTICES (LIGHT_POSITIONAL|LIGHT_LOCAL_VIEWER)
/*@}*/


/**
 * Lighting attribute group (GL_LIGHT_BIT).
 */
struct gl_light_attrib
{
   struct gl_light Light[MAX_LIGHTS];	/**< Array of light sources */
   struct gl_lightmodel Model;		/**< Lighting model */

   /**
    * Must flush FLUSH_VERTICES before referencing:
    */
   /*@{*/
   struct gl_material Material; 	/**< Includes front & back values */
   /*@}*/

   GLboolean Enabled;			/**< Lighting enabled flag */
   GLenum ShadeModel;			/**< GL_FLAT or GL_SMOOTH */
   GLenum ColorMaterialFace;		/**< GL_FRONT, BACK or FRONT_AND_BACK */
   GLenum ColorMaterialMode;		/**< GL_AMBIENT, GL_DIFFUSE, etc */
   GLbitfield ColorMaterialBitmask;	/**< bitmask formed from Face and Mode */
   GLboolean ColorMaterialEnabled;
   GLenum ClampVertexColor;

   struct gl_light EnabledList;         /**< List sentinel */

   /** 
    * Derived state for optimizations: 
    */
   /*@{*/
   GLboolean _NeedEyeCoords;		
   GLboolean _NeedVertices;		/**< Use fast shader? */
   GLbitfield  _Flags;		        /**< LIGHT_* flags, see above */
   GLfloat _BaseColor[2][3];
   /*@}*/
};


/**
 * Line attribute group (GL_LINE_BIT).
 */
struct gl_line_attrib
{
   GLboolean SmoothFlag;	/**< GL_LINE_SMOOTH enabled? */
   GLboolean StippleFlag;	/**< GL_LINE_STIPPLE enabled? */
   GLushort StipplePattern;	/**< Stipple pattern */
   GLint StippleFactor;		/**< Stipple repeat factor */
   GLfloat Width;		/**< Line width */
};


/**
 * Display list attribute group (GL_LIST_BIT).
 */
struct gl_list_attrib
{
   GLuint ListBase;
};


/**
 * Used by device drivers to hook new commands into display lists.
 */
struct gl_list_instruction
{
   GLuint Size;
   void (*Execute)( GLcontext *ctx, void *data );
   void (*Destroy)( GLcontext *ctx, void *data );
   void (*Print)( GLcontext *ctx, void *data );
};

#define MAX_DLIST_EXT_OPCODES 16

/**
 * Used by device drivers to hook new commands into display lists.
 */
struct gl_list_extensions
{
   struct gl_list_instruction Opcode[MAX_DLIST_EXT_OPCODES];
   GLuint NumOpcodes;
};


/**
 * Multisample attribute group (GL_MULTISAMPLE_BIT).
 */
struct gl_multisample_attrib
{
   GLboolean Enabled;
   GLboolean SampleAlphaToCoverage;
   GLboolean SampleAlphaToOne;
   GLboolean SampleCoverage;
   GLfloat SampleCoverageValue;
   GLboolean SampleCoverageInvert;
};


/**
 * A pixelmap (see glPixelMap)
 */
struct gl_pixelmap
{
   GLint Size;
   GLfloat Map[MAX_PIXEL_MAP_TABLE];
   GLubyte Map8[MAX_PIXEL_MAP_TABLE];  /**< converted to 8-bit color */
};


/**
 * Collection of all pixelmaps
 */
struct gl_pixelmaps
{
   struct gl_pixelmap RtoR;  /**< i.e. GL_PIXEL_MAP_R_TO_R */
   struct gl_pixelmap GtoG;
   struct gl_pixelmap BtoB;
   struct gl_pixelmap AtoA;
   struct gl_pixelmap ItoR;
   struct gl_pixelmap ItoG;
   struct gl_pixelmap ItoB;
   struct gl_pixelmap ItoA;
   struct gl_pixelmap ItoI;
   struct gl_pixelmap StoS;
};


/**
 * Pixel attribute group (GL_PIXEL_MODE_BIT).
 */
struct gl_pixel_attrib
{
   GLenum ReadBuffer;		/**< source buffer for glRead/CopyPixels() */

   /*--- Begin Pixel Transfer State ---*/
   /* Fields are in the order in which they're applied... */

   /* Scale & Bias (index shift, offset) */
   GLfloat RedBias, RedScale;
   GLfloat GreenBias, GreenScale;
   GLfloat BlueBias, BlueScale;
   GLfloat AlphaBias, AlphaScale;
   GLfloat DepthBias, DepthScale;
   GLint IndexShift, IndexOffset;

   /* Pixel Maps */
   /* Note: actual pixel maps are not part of this attrib group */
   GLboolean MapColorFlag;
   GLboolean MapStencilFlag;

   /* There are multiple color table stages: */
   GLboolean ColorTableEnabled[COLORTABLE_MAX];
   GLfloat ColorTableScale[COLORTABLE_MAX][4];  /**< RGBA */
   GLfloat ColorTableBias[COLORTABLE_MAX][4];   /**< RGBA */

   /* Convolution (GL_EXT_convolution) */
   GLboolean Convolution1DEnabled;
   GLboolean Convolution2DEnabled;
   GLboolean Separable2DEnabled;
   GLfloat ConvolutionBorderColor[3][4];
   GLenum ConvolutionBorderMode[3];
   GLfloat ConvolutionFilterScale[3][4];  /**< RGBA */
   GLfloat ConvolutionFilterBias[3][4];   /**< RGBA */
   GLfloat PostConvolutionScale[4];  /**< RGBA */
   GLfloat PostConvolutionBias[4];   /**< RGBA */

   /* Color matrix (GL_SGI_color_matrix) */
   /* Note: the color matrix is not part of this attrib group */
   GLfloat PostColorMatrixScale[4];  /**< RGBA */
   GLfloat PostColorMatrixBias[4];   /**< RGBA */

   /* Histogram & minmax (GL_EXT_histogram) */
   /* Note: histogram and minmax data are not part of this attrib group */
   GLboolean HistogramEnabled;
   GLboolean MinMaxEnabled;

   /*--- End Pixel Transfer State ---*/

   /* Pixel Zoom */
   GLfloat ZoomX, ZoomY;

   /** GL_SGI_texture_color_table */
   GLfloat TextureColorTableScale[4];
   GLfloat TextureColorTableBias[4];
};


/**
 * Point attribute group (GL_POINT_BIT).
 */
struct gl_point_attrib
{
   GLboolean SmoothFlag;	/**< True if GL_POINT_SMOOTH is enabled */
   GLfloat Size;		/**< User-specified point size */
<<<<<<< HEAD
   GLfloat _Size;		/**< Size clamped to user limits */
=======
>>>>>>> d3f7b463
   GLfloat Params[3];		/**< GL_EXT_point_parameters */
   GLfloat MinSize, MaxSize;	/**< GL_EXT_point_parameters */
   GLfloat Threshold;		/**< GL_EXT_point_parameters */
   GLboolean _Attenuated;	/**< True if Params != [1, 0, 0] */
   GLboolean PointSprite;	/**< GL_NV/ARB_point_sprite */
   GLboolean CoordReplace[MAX_TEXTURE_COORD_UNITS]; /**< GL_ARB_point_sprite */
   GLenum SpriteRMode;		/**< GL_NV_point_sprite (only!) */
   GLenum SpriteOrigin;		/**< GL_ARB_point_sprite */
};


/**
 * Polygon attribute group (GL_POLYGON_BIT).
 */
struct gl_polygon_attrib
{
   GLenum FrontFace;		/**< Either GL_CW or GL_CCW */
   GLenum FrontMode;		/**< Either GL_POINT, GL_LINE or GL_FILL */
   GLenum BackMode;		/**< Either GL_POINT, GL_LINE or GL_FILL */
   GLboolean _FrontBit;		/**< 0=GL_CCW, 1=GL_CW */
   GLboolean CullFlag;		/**< Culling on/off flag */
   GLboolean SmoothFlag;	/**< True if GL_POLYGON_SMOOTH is enabled */
   GLboolean StippleFlag;	/**< True if GL_POLYGON_STIPPLE is enabled */
   GLenum CullFaceMode;		/**< Culling mode GL_FRONT or GL_BACK */
   GLfloat OffsetFactor;	/**< Polygon offset factor, from user */
   GLfloat OffsetUnits;		/**< Polygon offset units, from user */
   GLboolean OffsetPoint;	/**< Offset in GL_POINT mode */
   GLboolean OffsetLine;	/**< Offset in GL_LINE mode */
   GLboolean OffsetFill;	/**< Offset in GL_FILL mode */
};


/**
 * Scissor attributes (GL_SCISSOR_BIT).
 */
struct gl_scissor_attrib
{
   GLboolean Enabled;		/**< Scissor test enabled? */
   GLint X, Y;			/**< Lower left corner of box */
   GLsizei Width, Height;	/**< Size of box */
};


/**
 * Stencil attribute group (GL_STENCIL_BUFFER_BIT).
 */
struct gl_stencil_attrib
{
   GLboolean Enabled;		/**< Enabled flag */
   GLboolean TestTwoSide;	/**< GL_EXT_stencil_two_side */
   GLubyte ActiveFace;		/**< GL_EXT_stencil_two_side (0 or 1) */
   GLboolean _TestTwoSide;
   GLenum Function[2];		/**< Stencil function */
   GLenum FailFunc[2];		/**< Fail function */
   GLenum ZPassFunc[2];		/**< Depth buffer pass function */
   GLenum ZFailFunc[2];		/**< Depth buffer fail function */
   GLint Ref[2];		/**< Reference value */
   GLuint ValueMask[2];		/**< Value mask */
   GLuint WriteMask[2];		/**< Write mask */
   GLuint Clear;		/**< Clear value */
};


#define NUM_TEXTURE_TARGETS 7   /* 1D, 2D, 3D, CUBE, RECT, 1D_STACK, and 2D_STACK */

/**
 * An index for each type of texture object
 */
/*@{*/
#define TEXTURE_1D_INDEX       0
#define TEXTURE_2D_INDEX       1
#define TEXTURE_3D_INDEX       2
#define TEXTURE_CUBE_INDEX     3
#define TEXTURE_RECT_INDEX     4
#define TEXTURE_1D_ARRAY_INDEX 5
#define TEXTURE_2D_ARRAY_INDEX 6
/*@}*/

/**
 * Bit flags for each type of texture object
 * Used for Texture.Unit[]._ReallyEnabled flags.
 */
/*@{*/
#define TEXTURE_1D_BIT       (1 << TEXTURE_1D_INDEX)
#define TEXTURE_2D_BIT       (1 << TEXTURE_2D_INDEX)
#define TEXTURE_3D_BIT       (1 << TEXTURE_3D_INDEX)
#define TEXTURE_CUBE_BIT     (1 << TEXTURE_CUBE_INDEX)
#define TEXTURE_RECT_BIT     (1 << TEXTURE_RECT_INDEX)
#define TEXTURE_1D_ARRAY_BIT (1 << TEXTURE_1D_ARRAY_INDEX)
#define TEXTURE_2D_ARRAY_BIT (1 << TEXTURE_2D_ARRAY_INDEX)
/*@}*/


/**
 * TexGenEnabled flags.
 */
/*@{*/
#define S_BIT 1
#define T_BIT 2
#define R_BIT 4
#define Q_BIT 8
/*@}*/


/**
 * Bit flag versions of the corresponding GL_ constants.
 */
/*@{*/
#define TEXGEN_SPHERE_MAP        0x1
#define TEXGEN_OBJ_LINEAR        0x2
#define TEXGEN_EYE_LINEAR        0x4
#define TEXGEN_REFLECTION_MAP_NV 0x8
#define TEXGEN_NORMAL_MAP_NV     0x10

#define TEXGEN_NEED_NORMALS      (TEXGEN_SPHERE_MAP        | \
				  TEXGEN_REFLECTION_MAP_NV | \
				  TEXGEN_NORMAL_MAP_NV)
#define TEXGEN_NEED_EYE_COORD    (TEXGEN_SPHERE_MAP        | \
				  TEXGEN_REFLECTION_MAP_NV | \
				  TEXGEN_NORMAL_MAP_NV     | \
				  TEXGEN_EYE_LINEAR)
/*@}*/


/* A selection of state flags to make driver and module's lives easier. */
#define ENABLE_TEXGEN0        0x1
#define ENABLE_TEXGEN1        0x2
#define ENABLE_TEXGEN2        0x4
#define ENABLE_TEXGEN3        0x8
#define ENABLE_TEXGEN4        0x10
#define ENABLE_TEXGEN5        0x20
#define ENABLE_TEXGEN6        0x40
#define ENABLE_TEXGEN7        0x80

#define ENABLE_TEXMAT0        0x1	/* Ie. not the identity matrix */
#define ENABLE_TEXMAT1        0x2
#define ENABLE_TEXMAT2        0x4
#define ENABLE_TEXMAT3        0x8
#define ENABLE_TEXMAT4        0x10
#define ENABLE_TEXMAT5        0x20
#define ENABLE_TEXMAT6        0x40
#define ENABLE_TEXMAT7        0x80

#define ENABLE_TEXGEN(i) (ENABLE_TEXGEN0 << (i))
#define ENABLE_TEXMAT(i) (ENABLE_TEXMAT0 << (i))


/**
 * Texel fetch function prototype.  We use texel fetch functions to
 * extract RGBA, color indexes and depth components out of 1D, 2D and 3D
 * texture images.  These functions help to isolate us from the gritty
 * details of all the various texture image encodings.
 * 
 * \param texImage texture image.
 * \param col texel column.
 * \param row texel row.
 * \param img texel image level/layer.
 * \param texelOut output texel (up to 4 GLchans)
 */
typedef void (*FetchTexelFuncC)( const struct gl_texture_image *texImage,
                                 GLint col, GLint row, GLint img,
                                 GLchan *texelOut );

/**
 * As above, but returns floats.
 * Used for depth component images and for upcoming signed/float
 * texture images.
 */
typedef void (*FetchTexelFuncF)( const struct gl_texture_image *texImage,
                                 GLint col, GLint row, GLint img,
                                 GLfloat *texelOut );


typedef void (*StoreTexelFunc)(struct gl_texture_image *texImage,
                               GLint col, GLint row, GLint img,
                               const void *texel);


/**
 * This macro defines the (many) parameters to the texstore functions.
 * \param dims  either 1 or 2 or 3
 * \param baseInternalFormat  user-specified base internal format
 * \param dstFormat  destination Mesa texture format
 * \param dstAddr  destination image address
 * \param dstX/Y/Zoffset  destination x/y/z offset (ala TexSubImage), in texels
 * \param dstRowStride  destination image row stride, in bytes
 * \param dstImageOffsets  offset of each 2D slice within 3D texture, in texels
 * \param srcWidth/Height/Depth  source image size, in pixels
 * \param srcFormat  incoming image format
 * \param srcType  incoming image data type
 * \param srcAddr  source image address
 * \param srcPacking  source image packing parameters
 */
#define TEXSTORE_PARAMS \
	GLcontext *ctx, GLuint dims, \
	GLenum baseInternalFormat, \
	const struct gl_texture_format *dstFormat, \
	GLvoid *dstAddr, \
	GLint dstXoffset, GLint dstYoffset, GLint dstZoffset, \
	GLint dstRowStride, const GLuint *dstImageOffsets, \
	GLint srcWidth, GLint srcHeight, GLint srcDepth, \
	GLenum srcFormat, GLenum srcType, \
	const GLvoid *srcAddr, \
	const struct gl_pixelstore_attrib *srcPacking



/**
 * Texture image storage function.
 */
typedef GLboolean (*StoreTexImageFunc)(TEXSTORE_PARAMS);


/**
 * Texture format record 
 */
struct gl_texture_format
{
   GLint MesaFormat;		/**< One of the MESA_FORMAT_* values */

   GLenum BaseFormat;		/**< Either GL_RGB, GL_RGBA, GL_ALPHA,
				 *   GL_LUMINANCE, GL_LUMINANCE_ALPHA,
				 *   GL_INTENSITY, GL_COLOR_INDEX or
				 *   GL_DEPTH_COMPONENT.
				 */
   GLenum DataType;		/**< GL_FLOAT or GL_UNSIGNED_NORMALIZED_ARB */

   /**
    * Bits per texel component.  These are just rough approximations
    * for compressed texture formats.
    */
   /*@{*/
   GLubyte RedBits;
   GLubyte GreenBits;
   GLubyte BlueBits;
   GLubyte AlphaBits;
   GLubyte LuminanceBits;
   GLubyte IntensityBits;
   GLubyte IndexBits;
   GLubyte DepthBits;
   GLubyte StencilBits; 	/**< GL_EXT_packed_depth_stencil */
   /*@}*/

   GLuint TexelBytes;		/**< Bytes per texel, 0 if compressed format */

   StoreTexImageFunc StoreImage;

   /**
    * \name Texel fetch function pointers
    */
   /*@{*/
   FetchTexelFuncC FetchTexel1D;
   FetchTexelFuncC FetchTexel2D;
   FetchTexelFuncC FetchTexel3D;
   FetchTexelFuncF FetchTexel1Df;
   FetchTexelFuncF FetchTexel2Df;
   FetchTexelFuncF FetchTexel3Df;
   /*@}*/

   StoreTexelFunc StoreTexel;
};


/**
 * Texture image state.  Describes the dimensions of a texture image,
 * the texel format and pointers to Texel Fetch functions.
 */
struct gl_texture_image
{
   GLenum _BaseFormat;		/**< Either GL_RGB, GL_RGBA, GL_ALPHA,
				 *   GL_LUMINANCE, GL_LUMINANCE_ALPHA,
				 *   GL_INTENSITY, GL_COLOR_INDEX,
				 *   GL_DEPTH_COMPONENT or GL_DEPTH_STENCIL_EXT
                                 *   only. Used for choosing TexEnv arithmetic.
				 */
   GLint InternalFormat;	/**< Internal format as given by the user */
   GLuint Border;		/**< 0 or 1 */
   GLuint Width;		/**< = 2^WidthLog2 + 2*Border */
   GLuint Height;		/**< = 2^HeightLog2 + 2*Border */
   GLuint Depth;		/**< = 2^DepthLog2 + 2*Border */
   GLuint Width2;		/**< = Width - 2*Border */
   GLuint Height2;		/**< = Height - 2*Border */
   GLuint Depth2;		/**< = Depth - 2*Border */
   GLuint WidthLog2;		/**< = log2(Width2) */
   GLuint HeightLog2;		/**< = log2(Height2) */
   GLuint DepthLog2;		/**< = log2(Depth2) */
   GLuint MaxLog2;		/**< = MAX(WidthLog2, HeightLog2) */
   GLfloat WidthScale;		/**< used for mipmap LOD computation */
   GLfloat HeightScale;		/**< used for mipmap LOD computation */
   GLfloat DepthScale;		/**< used for mipmap LOD computation */
   GLboolean IsClientData;	/**< Data owned by client? */
   GLboolean _IsPowerOfTwo;	/**< Are all dimensions powers of two? */

   const struct gl_texture_format *TexFormat;

   struct gl_texture_object *TexObject;  /**< Pointer back to parent object */

   FetchTexelFuncC FetchTexelc;	/**< GLchan texel fetch function pointer */
   FetchTexelFuncF FetchTexelf;	/**< Float texel fetch function pointer */

   GLboolean IsCompressed;	/**< GL_ARB_texture_compression */
   GLuint CompressedSize;	/**< GL_ARB_texture_compression */

   GLuint RowStride;		/**< Padded width in units of texels */
   GLuint *ImageOffsets;        /**< if 3D texture: array [Depth] of offsets to
                                     each 2D slice in 'Data', in texels */
   GLvoid *Data;		/**< Image data, accessed via FetchTexel() */

   /**
    * \name For device driver:
    */
   /*@{*/
   void *DriverData;		/**< Arbitrary device driver data */
   /*@}*/
};


/**
 * Indexes for cube map faces.
 */
/*@{*/
#define FACE_POS_X   0
#define FACE_NEG_X   1
#define FACE_POS_Y   2
#define FACE_NEG_Y   3
#define FACE_POS_Z   4
#define FACE_NEG_Z   5
#define MAX_FACES    6
/*@}*/


/**
 * Texture object state.  Contains the array of mipmap images, border color,
 * wrap modes, filter modes, shadow/texcompare state, and the per-texture
 * color palette.
 */
struct gl_texture_object
{
   _glthread_Mutex Mutex;	/**< for thread safety */
   GLint RefCount;		/**< reference count */
   GLuint Name;			/**< the user-visible texture object ID */
   GLenum Target;               /**< GL_TEXTURE_1D, GL_TEXTURE_2D, etc. */
   GLfloat Priority;		/**< in [0,1] */
   GLfloat BorderColor[4];	/**< unclamped */
   GLchan _BorderChan[4];	/**< clamped, as GLchan */
   GLenum WrapS;		/**< S-axis texture image wrap mode */
   GLenum WrapT;		/**< T-axis texture image wrap mode */
   GLenum WrapR;		/**< R-axis texture image wrap mode */
   GLenum MinFilter;		/**< minification filter */
   GLenum MagFilter;		/**< magnification filter */
   GLfloat MinLod;		/**< min lambda, OpenGL 1.2 */
   GLfloat MaxLod;		/**< max lambda, OpenGL 1.2 */
   GLfloat LodBias;		/**< OpenGL 1.4 */
   GLint BaseLevel;		/**< min mipmap level, OpenGL 1.2 */
   GLint MaxLevel;		/**< max mipmap level, OpenGL 1.2 */
   GLfloat MaxAnisotropy;	/**< GL_EXT_texture_filter_anisotropic */
   GLboolean CompareFlag;	/**< GL_SGIX_shadow */
   GLenum CompareOperator;	/**< GL_SGIX_shadow */
   GLfloat ShadowAmbient;       /**< GL_ARB_shadow_ambient */
   GLenum CompareMode;		/**< GL_ARB_shadow */
   GLenum CompareFunc;		/**< GL_ARB_shadow */
   GLenum _Function;		/**< Comparison function derived from 
				 * \c CompareOperator, \c CompareMode, and
				 * \c CompareFunc.
				 */
   GLenum DepthMode;		/**< GL_ARB_depth_texture */
   GLint _MaxLevel;		/**< actual max mipmap level (q in the spec) */
   GLfloat _MaxLambda;		/**< = _MaxLevel - BaseLevel (q - b in spec) */
   GLboolean GenerateMipmap;    /**< GL_SGIS_generate_mipmap */
   GLboolean _Complete;		/**< Is texture object complete? */

   /** Actual texture images, indexed by [cube face] and [mipmap level] */
   struct gl_texture_image *Image[MAX_FACES][MAX_TEXTURE_LEVELS];

   /** GL_EXT_paletted_texture */
   struct gl_color_table Palette;


   /**
    * \name For device driver.
    * Note: instead of attaching driver data to this pointer, it's preferable
    * to instead use this struct as a base class for your own texture object
    * class.  Driver->NewTextureObject() can be used to implement the
    * allocation.
    */
   void *DriverData;	/**< Arbitrary device driver data */
};


/**
 * Texture combine environment state.
 * 
 * \todo
 * If GL_NV_texture_env_combine4 is ever supported, the arrays in this
 * structure will need to be expanded for 4 elements.
 */
struct gl_tex_env_combine_state
{
   GLenum ModeRGB;       /**< GL_REPLACE, GL_DECAL, GL_ADD, etc. */
   GLenum ModeA;         /**< GL_REPLACE, GL_DECAL, GL_ADD, etc. */
   GLenum SourceRGB[3];  /**< GL_PRIMARY_COLOR, GL_TEXTURE, etc. */
   GLenum SourceA[3];    /**< GL_PRIMARY_COLOR, GL_TEXTURE, etc. */
   GLenum OperandRGB[3]; /**< SRC_COLOR, ONE_MINUS_SRC_COLOR, etc */
   GLenum OperandA[3];   /**< SRC_ALPHA, ONE_MINUS_SRC_ALPHA, etc */
   GLuint ScaleShiftRGB; /**< 0, 1 or 2 */
   GLuint ScaleShiftA;   /**< 0, 1 or 2 */
   GLuint _NumArgsRGB;   /**< Number of inputs used for the combine mode. */
   GLuint _NumArgsA;     /**< Number of inputs used for the combine mode. */
};


/**
 * Texture unit state.  Contains enable flags, texture environment/function/
 * combiners, texgen state, pointers to current texture objects and
 * post-filter color tables.
 */
struct gl_texture_unit
{
   GLbitfield Enabled;          /**< bitmask of TEXTURE_*_BIT flags */
   GLbitfield _ReallyEnabled;   /**< 0 or exactly one of TEXTURE_*_BIT flags */

   GLenum EnvMode;              /**< GL_MODULATE, GL_DECAL, GL_BLEND, etc. */
   GLfloat EnvColor[4];
   GLbitfield TexGenEnabled;	/**< Bitwise-OR of [STRQ]_BIT values */
   /** \name Tex coord generation mode
    * Either GL_OBJECT_LINEAR, GL_EYE_LINEAR or GL_SPHERE_MAP. */
   /*@{*/
   GLenum GenModeS;		
   GLenum GenModeT;
   GLenum GenModeR;
   GLenum GenModeQ;
   /*@}*/
   GLbitfield _GenBitS;
   GLbitfield _GenBitT;
   GLbitfield _GenBitR;
   GLbitfield _GenBitQ;
   GLbitfield _GenFlags;	/**< bitwise or of _GenBit[STRQ] */
   GLfloat ObjectPlaneS[4];
   GLfloat ObjectPlaneT[4];
   GLfloat ObjectPlaneR[4];
   GLfloat ObjectPlaneQ[4];
   GLfloat EyePlaneS[4];
   GLfloat EyePlaneT[4];
   GLfloat EyePlaneR[4];
   GLfloat EyePlaneQ[4];
   GLfloat LodBias;		/**< for biasing mipmap levels */

   /** 
    * \name GL_EXT_texture_env_combine 
    */
   struct gl_tex_env_combine_state Combine;

   /**
    * Derived state based on \c EnvMode and the \c BaseFormat of the
    * currently enabled texture.
    */
   struct gl_tex_env_combine_state _EnvMode;

   /**
    * Currently enabled combiner state.  This will point to either
    * \c Combine or \c _EnvMode.
    */
   struct gl_tex_env_combine_state *_CurrentCombine;

   struct gl_texture_object *Current1D;
   struct gl_texture_object *Current2D;
   struct gl_texture_object *Current3D;
   struct gl_texture_object *CurrentCubeMap; /**< GL_ARB_texture_cube_map */
   struct gl_texture_object *CurrentRect;    /**< GL_NV_texture_rectangle */
   struct gl_texture_object *Current1DArray; /**< GL_MESA_texture_array */
   struct gl_texture_object *Current2DArray; /**< GL_MESA_texture_array */

   struct gl_texture_object *_Current; /**< Points to really enabled tex obj */

<<<<<<< HEAD
   /* GL_SGI_texture_color_table */
=======
   /** GL_SGI_texture_color_table */
   /*@{*/
>>>>>>> d3f7b463
   struct gl_color_table ColorTable;
   struct gl_color_table ProxyColorTable;
   GLboolean ColorTableEnabled;
   /*@}*/
};


struct texenvprog_cache_item;

struct texenvprog_cache
{
   struct texenvprog_cache_item **items;
   GLuint size, n_items;
   GLcontext *ctx;
};


/**
 * Texture attribute group (GL_TEXTURE_BIT).
 */
struct gl_texture_attrib
{
   /**
    * name multitexture 
    */
   /**@{*/
   GLuint CurrentUnit;	       /**< Active texture unit */
   GLbitfield _EnabledUnits;  /**< one bit set for each really-enabled unit */
   GLbitfield _EnabledCoordUnits;   /**< one bit per enabled coordinate unit */
   GLbitfield _GenFlags;            /**< for texgen */
   GLbitfield _TexGenEnabled;
   GLbitfield _TexMatEnabled;
   /**@}*/

   struct gl_texture_unit Unit[MAX_TEXTURE_UNITS];

   /** Proxy texture objects */
   struct gl_texture_object *ProxyTex[NUM_TEXTURE_TARGETS];

   /** GL_EXT_shared_texture_palette */
   GLboolean SharedPalette;
   struct gl_color_table Palette;
   
   /** Cached texenv fragment programs */
   struct texenvprog_cache env_fp_cache;
};


/**
 * Transformation attribute group (GL_TRANSFORM_BIT).
 */
struct gl_transform_attrib
{
   GLenum MatrixMode;				/**< Matrix mode */
   GLfloat EyeUserPlane[MAX_CLIP_PLANES][4];	/**< User clip planes */
   GLfloat _ClipUserPlane[MAX_CLIP_PLANES][4];	/**< derived */
   GLbitfield ClipPlanesEnabled;                /**< on/off bitmask */
   GLboolean Normalize;				/**< Normalize all normals? */
   GLboolean RescaleNormals;			/**< GL_EXT_rescale_normal */
   GLboolean RasterPositionUnclipped;           /**< GL_IBM_rasterpos_clip */

   GLboolean CullVertexFlag;	/**< True if GL_CULL_VERTEX_EXT is enabled */
   GLfloat CullEyePos[4];
   GLfloat CullObjPos[4];
};


/**
 * Viewport attribute group (GL_VIEWPORT_BIT).
 */
struct gl_viewport_attrib
{
   GLint X, Y;			/**< position */
   GLsizei Width, Height;	/**< size */
   GLfloat Near, Far;		/**< Depth buffer range */
   GLmatrix _WindowMap;		/**< Mapping transformation as a matrix. */
};


/**
 * Node for the attribute stack.
 */
struct gl_attrib_node
{
   GLbitfield kind;
   void *data;
   struct gl_attrib_node *next;
};


/**
 * GL_ARB_vertex/pixel_buffer_object buffer object
 */
struct gl_buffer_object
{
   GLint RefCount;
   GLuint Name;
   GLenum Usage;
   GLenum Access;
   GLvoid *Pointer;          /**< Only valid while buffer is mapped */
   GLsizeiptrARB Size;       /**< Size of storage in bytes */
   GLubyte *Data;            /**< Location of storage either in RAM or VRAM. */
   GLboolean OnCard;         /**< Is buffer in VRAM? (hardware drivers) */
};



/**
 * Client pixel packing/unpacking attributes
 */
struct gl_pixelstore_attrib
{
   GLint Alignment;
   GLint RowLength;
   GLint SkipPixels;
   GLint SkipRows;
   GLint ImageHeight;     /**< for GL_EXT_texture3D */
   GLint SkipImages;      /**< for GL_EXT_texture3D */
   GLboolean SwapBytes;
   GLboolean LsbFirst;
   GLboolean ClientStorage; /**< GL_APPLE_client_storage */
   GLboolean Invert;        /**< GL_MESA_pack_invert */
   struct gl_buffer_object *BufferObj; /**< GL_ARB_pixel_buffer_object */
};



/**
 * Client vertex array attributes
 */
struct gl_client_array
{
   GLint Size;                  /**< components per element (1,2,3,4) */
   GLenum Type;                 /**< datatype: GL_FLOAT, GL_INT, etc */
   GLsizei Stride;		/**< user-specified stride */
   GLsizei StrideB;		/**< actual stride in bytes */
   const GLubyte *Ptr;          /**< Points to array data */
   GLboolean Enabled;		/**< Enabled flag is a boolean */
   GLboolean Normalized;        /**< GL_ARB_vertex_program */

   /**< GL_ARB_vertex_buffer_object */
   struct gl_buffer_object *BufferObj;
   GLuint _MaxElement;
};


/**
 * Collection of vertex arrays.  Defined by the GL_APPLE_vertex_array_object
 * extension, but a nice encapsulation in any case.
 */
struct gl_array_object
{
   /** Name of the array object as received from glGenVertexArrayAPPLE. */
   GLuint Name;

   /** Conventional vertex arrays */
   /*@{*/
   struct gl_client_array Vertex;
   struct gl_client_array Normal;
   struct gl_client_array Color;
   struct gl_client_array SecondaryColor;
   struct gl_client_array FogCoord;
   struct gl_client_array Index;
   struct gl_client_array EdgeFlag;
   struct gl_client_array TexCoord[MAX_TEXTURE_COORD_UNITS];
   /*@}*/

   /** Generic arrays for vertex programs/shaders */
   struct gl_client_array VertexAttrib[VERT_ATTRIB_MAX];

   /** Mask of _NEW_ARRAY_* values indicating which arrays are enabled */
   GLbitfield _Enabled;
};


/**
 * Vertex array state
 */
struct gl_array_attrib
{
   struct gl_array_object *ArrayObj;
   struct gl_array_object *DefaultArrayObj;

   GLint ActiveTexture;		/**< Client Active Texture */
   GLuint LockFirst;            /**< GL_EXT_compiled_vertex_array */
   GLuint LockCount;            /**< GL_EXT_compiled_vertex_array */

   GLbitfield NewState;		/**< mask of _NEW_ARRAY_* values */

#if FEATURE_ARB_vertex_buffer_object
   struct gl_buffer_object *NullBufferObj;
   struct gl_buffer_object *ArrayBufferObj;
   struct gl_buffer_object *ElementArrayBufferObj;
#endif
   GLuint _MaxElement;          /* Min of all enabled array's maxes */
};


/**
 * Feedback buffer state
 */
struct gl_feedback
{
   GLenum Type;
   GLbitfield _Mask;		/* FB_* bits */
   GLfloat *Buffer;
   GLuint BufferSize;
   GLuint Count;
};


/**
 * Selection buffer state
 */
struct gl_selection
{
   GLuint *Buffer;	/**< selection buffer */
   GLuint BufferSize;	/**< size of the selection buffer */
   GLuint BufferCount;	/**< number of values in the selection buffer */
   GLuint Hits;		/**< number of records in the selection buffer */
   GLuint NameStackDepth; /**< name stack depth */
   GLuint NameStack[MAX_NAME_STACK_DEPTH]; /**< name stack */
   GLboolean HitFlag;	/**< hit flag */
   GLfloat HitMinZ;	/**< minimum hit depth */
   GLfloat HitMaxZ;	/**< maximum hit depth */
};


/**
 * 1-D Evaluator control points
 */
struct gl_1d_map
{
   GLuint Order;	/**< Number of control points */
   GLfloat u1, u2, du;	/**< u1, u2, 1.0/(u2-u1) */
   GLfloat *Points;	/**< Points to contiguous control points */
};


/**
 * 2-D Evaluator control points
 */
struct gl_2d_map
{
   GLuint Uorder;		/**< Number of control points in U dimension */
   GLuint Vorder;		/**< Number of control points in V dimension */
   GLfloat u1, u2, du;
   GLfloat v1, v2, dv;
   GLfloat *Points;		/**< Points to contiguous control points */
};


/**
 * All evaluator control point state
 */
struct gl_evaluators
{
   /** 
    * \name 1-D maps
    */
   /*@{*/
   struct gl_1d_map Map1Vertex3;
   struct gl_1d_map Map1Vertex4;
   struct gl_1d_map Map1Index;
   struct gl_1d_map Map1Color4;
   struct gl_1d_map Map1Normal;
   struct gl_1d_map Map1Texture1;
   struct gl_1d_map Map1Texture2;
   struct gl_1d_map Map1Texture3;
   struct gl_1d_map Map1Texture4;
   struct gl_1d_map Map1Attrib[16];  /**< GL_NV_vertex_program */
   /*@}*/

   /** 
    * \name 2-D maps 
    */
   /*@{*/
   struct gl_2d_map Map2Vertex3;
   struct gl_2d_map Map2Vertex4;
   struct gl_2d_map Map2Index;
   struct gl_2d_map Map2Color4;
   struct gl_2d_map Map2Normal;
   struct gl_2d_map Map2Texture1;
   struct gl_2d_map Map2Texture2;
   struct gl_2d_map Map2Texture3;
   struct gl_2d_map Map2Texture4;
   struct gl_2d_map Map2Attrib[16];  /**< GL_NV_vertex_program */
   /*@}*/
};


/**
 * Names of the various vertex/fragment program register files, etc.
 *
 * NOTE: first four tokens must fit into 2 bits (see t_vb_arbprogram.c)
 * All values should fit in a 4-bit field.
 *
 * NOTE: PROGRAM_ENV_PARAM, PROGRAM_STATE_VAR, PROGRAM_NAMED_PARAM,
 * PROGRAM_CONSTANT, and PROGRAM_UNIFORM can all be considered to
 * be "uniform" variables since they can only be set outside glBegin/End.
 * They're also all stored in the same Parameters array.
 */
enum register_file
{
   PROGRAM_TEMPORARY = 0,   /**< machine->Temporary[] */
   PROGRAM_LOCAL_PARAM = 1, /**< gl_program->LocalParams[] */
   PROGRAM_ENV_PARAM = 2,   /**< gl_program->Parameters[] */
   PROGRAM_STATE_VAR = 3,   /**< gl_program->Parameters[] */
   PROGRAM_INPUT = 4,       /**< machine->Inputs[] */
   PROGRAM_OUTPUT = 5,      /**< machine->Outputs[] */
   PROGRAM_NAMED_PARAM = 6, /**< gl_program->Parameters[] */
   PROGRAM_CONSTANT = 7,    /**< gl_program->Parameters[] */
   PROGRAM_UNIFORM = 8,     /**< gl_program->Parameters[] */
   PROGRAM_VARYING = 9,     /**< machine->Inputs[]/Outputs[] */
   PROGRAM_WRITE_ONLY = 10, /**< A dummy, write-only register */
   PROGRAM_ADDRESS = 11,    /**< machine->AddressReg */
   PROGRAM_SAMPLER = 12,    /**< for shader samplers, compile-time only */
   PROGRAM_UNDEFINED = 13,  /**< Invalid value */
   PROGRAM_FILE_MAX
};


/** Vertex and fragment instructions */
struct prog_instruction;
struct gl_program_parameter_list;
struct gl_uniform_list;


/**
 * Base class for any kind of program object
 */
struct gl_program
{
   GLuint Id;
   GLubyte *String;  /**< Null-terminated program text */
   GLint RefCount;
   GLenum Target;    /**< GL_VERTEX/FRAGMENT_PROGRAM_ARB, GL_FRAGMENT_PROGRAM_NV */
   GLenum Format;    /**< String encoding format */
   GLboolean Resident;

   struct prog_instruction *Instructions;

   GLbitfield InputsRead;     /**< Bitmask of which input regs are read */
   GLbitfield OutputsWritten; /**< Bitmask of which output regs are written to */
   GLbitfield TexturesUsed[MAX_TEXTURE_IMAGE_UNITS];  /**< TEXTURE_x_BIT bitmask */
   GLbitfield SamplersUsed;   /**< Bitfield of which samplers are used */
   GLbitfield ShadowSamplers; /**< Texture units used for shadow sampling. */

   /** Named parameters, constants, etc. from program text */
   struct gl_program_parameter_list *Parameters;
   /** Numbered local parameters */
   GLfloat LocalParams[MAX_PROGRAM_LOCAL_PARAMS][4];

   /** Vertex/fragment shader varying vars */
   struct gl_program_parameter_list *Varying;
   /** Vertex program user-defined attributes */
   struct gl_program_parameter_list *Attributes;

   /** Map from sampler unit to texture unit (set by glUniform1i()) */
   GLubyte SamplerUnits[MAX_SAMPLERS];
   /** Which texture target is being sampled (TEXTURE_1D/2D/3D/etc_INDEX) */
   GLubyte SamplerTargets[MAX_SAMPLERS];

   /** Logical counts */
   /*@{*/
   GLuint NumInstructions;
   GLuint NumTemporaries;
   GLuint NumParameters;
   GLuint NumAttributes;
   GLuint NumAddressRegs;
   GLuint NumAluInstructions;
   GLuint NumTexInstructions;
   GLuint NumTexIndirections;
   /*@}*/
   /** Native, actual h/w counts */
   /*@{*/
   GLuint NumNativeInstructions;
   GLuint NumNativeTemporaries;
   GLuint NumNativeParameters;
   GLuint NumNativeAttributes;
   GLuint NumNativeAddressRegs;
   GLuint NumNativeAluInstructions;
   GLuint NumNativeTexInstructions;
   GLuint NumNativeTexIndirections;
   /*@}*/
};


/** Vertex program object */
struct gl_vertex_program
{
   struct gl_program Base;   /**< base class */
   GLboolean IsNVProgram;    /**< is this a GL_NV_vertex_program program? */
   GLboolean IsPositionInvariant;
   void *TnlData;		/**< should probably use Base.DriverData */
};


/** Fragment program object */
struct gl_fragment_program
{
   struct gl_program Base;   /**< base class */
   GLenum FogOption;
   GLboolean UsesKill;
};


/**
 * State common to vertex and fragment programs.
 */
struct gl_program_state
{
   GLint ErrorPos;                       /* GL_PROGRAM_ERROR_POSITION_ARB/NV */
   const char *ErrorString;              /* GL_PROGRAM_ERROR_STRING_ARB/NV */
};


/**
 * Context state for vertex programs.
 */
struct gl_vertex_program_state
{
   GLboolean Enabled;               /**< GL_VERTEX_PROGRAM_ARB/NV */
   GLboolean _Enabled;              /**< Enabled and valid program? */
   GLboolean PointSizeEnabled;      /**< GL_VERTEX_PROGRAM_POINT_SIZE_ARB/NV */
   GLboolean TwoSideEnabled;        /**< GL_VERTEX_PROGRAM_TWO_SIDE_ARB/NV */
   struct gl_vertex_program *Current;  /**< user-bound vertex program */

   /** Currently enabled and valid program (including internal programs
    * and compiled shader programs).
    */
   struct gl_vertex_program *_Current;

   GLfloat Parameters[MAX_PROGRAM_ENV_PARAMS][4]; /**< Env params */

   /* For GL_NV_vertex_program only: */
   GLenum TrackMatrix[MAX_PROGRAM_ENV_PARAMS / 4];
   GLenum TrackMatrixTransform[MAX_PROGRAM_ENV_PARAMS / 4];

   /** Should fixed-function T&L be implemented with a vertex prog? */
   GLboolean _MaintainTnlProgram;

   /** Program to emulate fixed-function T&L (see above) */
   struct gl_vertex_program *_TnlProgram;

#if FEATURE_MESA_program_debug
   GLprogramcallbackMESA Callback;
   GLvoid *CallbackData;
   GLboolean CallbackEnabled;
   GLuint CurrentPosition;
#endif
};


/**
 * Context state for fragment programs.
 */
struct gl_fragment_program_state
{
   GLboolean Enabled;     /**< User-set fragment program enable flag */
   GLboolean _Enabled;    /**< Fragment program enabled and valid? */
   GLboolean _Active;
   struct gl_fragment_program *Current;  /**< User-bound fragment program */

   /** Currently enabled and valid program (including internal programs
    * and compiled shader programs).
    */
   struct gl_fragment_program *_Current;

   GLfloat Parameters[MAX_PROGRAM_ENV_PARAMS][4]; /**< Env params */

   /** Should fixed-function texturing be implemented with a fragment prog? */
   GLboolean _MaintainTexEnvProgram;
   GLboolean _UseTexEnvProgram;

   /** Program to emulate fixed-function texture env/combine (see above) */
   struct gl_fragment_program *_TexEnvProgram;

#if FEATURE_MESA_program_debug
   GLprogramcallbackMESA Callback;
   GLvoid *CallbackData;
   GLboolean CallbackEnabled;
   GLuint CurrentPosition;
#endif
};


/**
 * ATI_fragment_shader runtime state
 */
#define ATI_FS_INPUT_PRIMARY 0
#define ATI_FS_INPUT_SECONDARY 1

struct atifs_instruction;
struct atifs_setupinst;

/**
 * ATI fragment shader
 */
struct ati_fragment_shader
{
   GLuint Id;
   GLint RefCount;
   struct atifs_instruction *Instructions[2];
   struct atifs_setupinst *SetupInst[2];
   GLfloat Constants[8][4];
   GLbitfield LocalConstDef;  /** Indicates which constants have been set */
   GLubyte numArithInstr[2];
   GLubyte regsAssigned[2];
   GLubyte NumPasses;         /** 1 or 2 */
   GLubyte cur_pass;
   GLubyte last_optype;
   GLboolean interpinp1;
   GLboolean isValid;
   GLuint swizzlerq;
};

/**
 * Context state for GL_ATI_fragment_shader
 */
struct gl_ati_fragment_shader_state
{
   GLboolean Enabled;
   GLboolean _Enabled;                      /** enabled and valid shader? */
   GLboolean Compiling;
   GLfloat GlobalConstants[8][4];
   struct ati_fragment_shader *Current;
};


/**
 * Occlusion/timer query object.
 */
struct gl_query_object
{
   GLuint Id;
   GLuint64EXT Result; /* the counter */
   GLboolean Active;   /* inside Begin/EndQuery */
   GLboolean Ready;    /* result is ready */
};


/**
 * Context state for query objects.
 */
struct gl_query_state
{
   struct _mesa_HashTable *QueryObjects;
   struct gl_query_object *CurrentOcclusionObject; /* GL_ARB_occlusion_query */
   struct gl_query_object *CurrentTimerObject;     /* GL_EXT_timer_query */
};



/**
 * A GLSL vertex or fragment shader object.
 */
struct gl_shader
{
   GLenum Type;  /**< GL_FRAGMENT_SHADER || GL_VERTEX_SHADER (first field!) */
   GLuint Name;  /**< AKA the handle */
   GLint RefCount;  /**< Reference count */
   GLboolean DeletePending;

   const GLchar *Source;  /**< Source code string */
   GLboolean CompileStatus;
   GLuint NumPrograms;  /**< size of Programs[] array */
   struct gl_program **Programs;  /**< Post-compile assembly code */
   GLchar *InfoLog;
};


/**
 * A GLSL program object.
 * Basically a linked collection of vertex and fragment shaders.
 */
struct gl_shader_program
{
   GLenum Type;  /**< Always GL_SHADER_PROGRAM (internal token) */
   GLuint Name;  /**< aka handle or ID */
   GLint RefCount;  /**< Reference count */
   GLboolean DeletePending;

   GLuint NumShaders;          /**< number of attached shaders */
   struct gl_shader **Shaders; /**< List of attached the shaders */

   /* post-link info: */
   struct gl_vertex_program *VertexProgram;     /**< Linked vertex program */
   struct gl_fragment_program *FragmentProgram; /**< Linked fragment prog */
   struct gl_uniform_list *Uniforms;
   struct gl_program_parameter_list *Varying;
   struct gl_program_parameter_list *Attributes; /**< Vertex attributes */
   GLboolean LinkStatus;   /**< GL_LINK_STATUS */
   GLboolean Validated;
   GLchar *InfoLog;
};   


/**
 * Context state for GLSL vertex/fragment shaders.
 */
struct gl_shader_state
{
   struct gl_shader_program *CurrentProgram; /**< The user-bound program */
   /** Driver-selectable options: */
   GLboolean EmitHighLevelInstructions; /**< IF/ELSE/ENDIF vs. BRA, etc. */
   GLboolean EmitCondCodes;             /**< Use condition codes? */
   GLboolean EmitComments;              /**< Annotated instructions */
   void *MemPool;
};


/**
 * State which can be shared by multiple contexts:
 */
struct gl_shared_state
{
   _glthread_Mutex Mutex;		   /**< for thread safety */
   GLint RefCount;			   /**< Reference count */
   struct _mesa_HashTable *DisplayList;	   /**< Display lists hash table */
   struct _mesa_HashTable *TexObjects;	   /**< Texture objects hash table */

   /**
    * \name Default texture objects (shared by all multi-texture units)
    */
   /*@{*/
   struct gl_texture_object *Default1D;
   struct gl_texture_object *Default2D;
   struct gl_texture_object *Default3D;
   struct gl_texture_object *DefaultCubeMap;
   struct gl_texture_object *DefaultRect;
   struct gl_texture_object *Default1DArray;
   struct gl_texture_object *Default2DArray;
   /*@}*/

   /**
    * \name Thread safety and statechange notification for texture
    * objects. 
    *
    * \todo Improve the granularity of locking.
    */
   /*@{*/
   _glthread_Mutex TexMutex;		/**< texobj thread safety */
   GLuint TextureStateStamp;	        /**< state notification for shared tex */
   /*@}*/


   /**
    * \name Vertex/fragment programs
    */
   /*@{*/
   struct _mesa_HashTable *Programs; /**< All vertex/fragment programs */
#if FEATURE_ARB_vertex_program
   struct gl_vertex_program *DefaultVertexProgram;
#endif
#if FEATURE_ARB_fragment_program
   struct gl_fragment_program *DefaultFragmentProgram;
#endif
   /*@}*/

#if FEATURE_ATI_fragment_shader
   struct _mesa_HashTable *ATIShaders;
   struct ati_fragment_shader *DefaultFragmentShader;
#endif

#if FEATURE_ARB_vertex_buffer_object || FEATURE_ARB_pixel_buffer_object
   struct _mesa_HashTable *BufferObjects;
#endif

#if FEATURE_ARB_shader_objects
   /** Table of both gl_shader and gl_shader_program objects */
   struct _mesa_HashTable *ShaderObjects;
#endif

#if FEATURE_EXT_framebuffer_object
   struct _mesa_HashTable *RenderBuffers;
   struct _mesa_HashTable *FrameBuffers;
#endif

   /** Objects associated with the GL_APPLE_vertex_array_object extension. */
   struct _mesa_HashTable *ArrayObjects;

   void *DriverData;  /**< Device driver shared state */
};




/**
 * A renderbuffer stores colors or depth values or stencil values.
 * A framebuffer object will have a collection of these.
 * Data are read/written to the buffer with a handful of Get/Put functions.
 *
 * Instances of this object are allocated with the Driver's NewRenderbuffer
 * hook.  Drivers will likely wrap this class inside a driver-specific
 * class to simulate inheritance.
 */
struct gl_renderbuffer
{
#define RB_MAGIC 0xaabbccdd
   int Magic; /** XXX TEMPORARY DEBUG INFO */
   _glthread_Mutex Mutex;		   /**< for thread safety */
   GLuint ClassID;        /**< Useful for drivers */
   GLuint Name;
   GLint RefCount;
   GLuint Width, Height;
   GLenum InternalFormat; /**< The user-specified format */
   GLenum _ActualFormat;  /**< The driver-chosen format */
   GLenum _BaseFormat;    /**< Either GL_RGB, GL_RGBA, GL_DEPTH_COMPONENT or
                               GL_STENCIL_INDEX. */
   GLenum DataType;      /**< Type of values passed to the Get/Put functions */
   GLubyte RedBits;      /**< Bits of red per pixel */
   GLubyte GreenBits;
   GLubyte BlueBits;
   GLubyte AlphaBits;
   GLubyte IndexBits;
   GLubyte DepthBits;
   GLubyte StencilBits;
   GLvoid *Data;        /**< This may not be used by some kinds of RBs */

   /* Used to wrap one renderbuffer around another: */
   struct gl_renderbuffer *Wrapped;

   /* Delete this renderbuffer */
   void (*Delete)(struct gl_renderbuffer *rb);

   /* Allocate new storage for this renderbuffer */
   GLboolean (*AllocStorage)(GLcontext *ctx, struct gl_renderbuffer *rb,
                             GLenum internalFormat,
                             GLuint width, GLuint height);

   /* Lock/Unlock are called before/after calling the Get/Put functions.
    * Not sure this is the right place for these yet.
   void (*Lock)(GLcontext *ctx, struct gl_renderbuffer *rb);
   void (*Unlock)(GLcontext *ctx, struct gl_renderbuffer *rb);
    */

   /* Return a pointer to the element/pixel at (x,y).
    * Should return NULL if the buffer memory can't be directly addressed.
    */
   void *(*GetPointer)(GLcontext *ctx, struct gl_renderbuffer *rb,
                       GLint x, GLint y);

   /* Get/Read a row of values.
    * The values will be of format _BaseFormat and type DataType.
    */
   void (*GetRow)(GLcontext *ctx, struct gl_renderbuffer *rb, GLuint count,
                  GLint x, GLint y, void *values);

   /* Get/Read values at arbitrary locations.
    * The values will be of format _BaseFormat and type DataType.
    */
   void (*GetValues)(GLcontext *ctx, struct gl_renderbuffer *rb, GLuint count,
                     const GLint x[], const GLint y[], void *values);

   /* Put/Write a row of values.
    * The values will be of format _BaseFormat and type DataType.
    */
   void (*PutRow)(GLcontext *ctx, struct gl_renderbuffer *rb, GLuint count,
                  GLint x, GLint y, const void *values, const GLubyte *mask);

   /* Put/Write a row of RGB values.  This is a special-case routine that's
    * only used for RGBA renderbuffers when the source data is GL_RGB. That's
    * a common case for glDrawPixels and some triangle routines.
    * The values will be of format GL_RGB and type DataType.
    */
   void (*PutRowRGB)(GLcontext *ctx, struct gl_renderbuffer *rb, GLuint count,
                    GLint x, GLint y, const void *values, const GLubyte *mask);


   /* Put/Write a row of identical values.
    * The values will be of format _BaseFormat and type DataType.
    */
   void (*PutMonoRow)(GLcontext *ctx, struct gl_renderbuffer *rb, GLuint count,
                     GLint x, GLint y, const void *value, const GLubyte *mask);

   /* Put/Write values at arbitrary locations.
    * The values will be of format _BaseFormat and type DataType.
    */
   void (*PutValues)(GLcontext *ctx, struct gl_renderbuffer *rb, GLuint count,
                     const GLint x[], const GLint y[], const void *values,
                     const GLubyte *mask);
   /* Put/Write identical values at arbitrary locations.
    * The values will be of format _BaseFormat and type DataType.
    */
   void (*PutMonoValues)(GLcontext *ctx, struct gl_renderbuffer *rb,
                         GLuint count, const GLint x[], const GLint y[],
                         const void *value, const GLubyte *mask);
};


/**
 * A renderbuffer attachment point points to either a texture object
 * (and specifies a mipmap level, cube face or 3D texture slice) or
 * points to a renderbuffer.
 */
struct gl_renderbuffer_attachment
{
   GLenum Type;  /**< \c GL_NONE or \c GL_TEXTURE or \c GL_RENDERBUFFER_EXT */
   GLboolean Complete;

   /**
    * If \c Type is \c GL_RENDERBUFFER_EXT, this stores a pointer to the
    * application supplied renderbuffer object.
    */
   struct gl_renderbuffer *Renderbuffer;

   /**
    * If \c Type is \c GL_TEXTURE, this stores a pointer to the application
    * supplied texture object.
    */
   struct gl_texture_object *Texture;
   GLuint TextureLevel; /**< Attached mipmap level. */
   GLuint CubeMapFace;  /**< 0 .. 5, for cube map textures. */
   GLuint Zoffset;      /**< Slice for 3D textures,  or layer for both 1D
                         * and 2D array textures */
};


/**
 * A framebuffer is a collection of renderbuffers (color, depth, stencil, etc).
 * In C++ terms, think of this as a base class from which device drivers
 * will make derived classes.
 */
struct gl_framebuffer
{
   _glthread_Mutex Mutex;		   /**< for thread safety */
   GLuint Name;      /* if zero, this is a window system framebuffer */
   GLint RefCount;
   GLboolean DeletePending;

   GLvisual Visual;	/**< The framebuffer's visual.
                             Immutable if this is a window system buffer.
                             Computed from attachments if user-made FBO. */

   GLboolean Initialized;

   GLuint Width, Height;	/**< size of frame buffer in pixels */

   /** \name  Drawing bounds (Intersection of buffer size and scissor box) */
   /*@{*/
   GLint _Xmin, _Xmax;  /**< inclusive */
   GLint _Ymin, _Ymax;  /**< exclusive */
   /*@}*/

   /** \name  Derived Z buffer stuff */
   /*@{*/
   GLuint _DepthMax;	/**< Max depth buffer value */
   GLfloat _DepthMaxF;	/**< Float max depth buffer value */
   GLfloat _MRD;	/**< minimum resolvable difference in Z values */
   /*@}*/

   GLenum _Status; /* One of the GL_FRAMEBUFFER_(IN)COMPLETE_* tokens */

   /* Array of all renderbuffer attachments, indexed by BUFFER_* tokens. */
   struct gl_renderbuffer_attachment Attachment[BUFFER_COUNT];

   /* In unextended OpenGL these vars are part of the GL_COLOR_BUFFER
    * attribute group and GL_PIXEL attribute group, respectively.
    */
   GLenum ColorDrawBuffer[MAX_DRAW_BUFFERS];
   GLenum ColorReadBuffer;

   /** Computed from ColorDraw/ReadBuffer above */
   GLuint _NumColorDrawBuffers;
   GLint _ColorDrawBufferIndexes[MAX_DRAW_BUFFERS]; /**< BUFFER_x or -1 */
   GLint _ColorReadBufferIndex; /* -1 = None */
   struct gl_renderbuffer *_ColorDrawBuffers[MAX_DRAW_BUFFERS];
   struct gl_renderbuffer *_ColorReadBuffer;

   /** The Actual depth/stencil buffers to use.  May be wrappers around the
    * depth/stencil buffers attached above. */
   struct gl_renderbuffer *_DepthBuffer;
   struct gl_renderbuffer *_StencilBuffer;

   /** Delete this framebuffer */
   void (*Delete)(struct gl_framebuffer *fb);
};


/**
 * Limits for vertex and fragment programs.
 */
struct gl_program_constants
{
   /* logical limits */
   GLuint MaxInstructions;
   GLuint MaxAluInstructions; /* fragment programs only, for now */
   GLuint MaxTexInstructions; /* fragment programs only, for now */
   GLuint MaxTexIndirections; /* fragment programs only, for now */
   GLuint MaxAttribs;
   GLuint MaxTemps;
   GLuint MaxAddressRegs; /* vertex program only, for now */
   GLuint MaxParameters;
   GLuint MaxLocalParams;
   GLuint MaxEnvParams;
   /* native/hardware limits */
   GLuint MaxNativeInstructions;
   GLuint MaxNativeAluInstructions; /* fragment programs only, for now */
   GLuint MaxNativeTexInstructions; /* fragment programs only, for now */
   GLuint MaxNativeTexIndirections; /* fragment programs only, for now */
   GLuint MaxNativeAttribs;
   GLuint MaxNativeTemps;
   GLuint MaxNativeAddressRegs; /* vertex program only, for now */
   GLuint MaxNativeParameters;
   /* For shaders */
   GLuint MaxUniformComponents;
};


/**
 * Constants which may be overridden by device driver during context creation
 * but are never changed after that.
 */
struct gl_constants
{
   GLint MaxTextureLevels;		/**< Maximum number of allowed mipmap levels. */ 
   GLint Max3DTextureLevels;		/**< Maximum number of allowed mipmap levels for 3D texture targets. */
   GLint MaxCubeTextureLevels;          /**< Maximum number of allowed mipmap levels for GL_ARB_texture_cube_map */
   GLint MaxArrayTextureLayers;         /**< Maximum number of layers in an array texture. */
   GLint MaxTextureRectSize;            /* GL_NV_texture_rectangle */
   GLuint MaxTextureCoordUnits;
   GLuint MaxTextureImageUnits;
   GLuint MaxTextureUnits;              /* = MIN(CoordUnits, ImageUnits) */
   GLfloat MaxTextureMaxAnisotropy;	/* GL_EXT_texture_filter_anisotropic */
   GLfloat MaxTextureLodBias;           /* GL_EXT_texture_lod_bias */
   GLuint MaxArrayLockSize;
   GLint SubPixelBits;
   GLfloat MinPointSize, MaxPointSize;		/* aliased */
   GLfloat MinPointSizeAA, MaxPointSizeAA;	/* antialiased */
   GLfloat PointSizeGranularity;
   GLfloat MinLineWidth, MaxLineWidth;		/* aliased */
   GLfloat MinLineWidthAA, MaxLineWidthAA;	/* antialiased */
   GLfloat LineWidthGranularity;
   GLuint MaxColorTableSize;
   GLuint MaxConvolutionWidth;
   GLuint MaxConvolutionHeight;
   GLuint MaxClipPlanes;
   GLuint MaxLights;
   GLfloat MaxShininess;			/* GL_NV_light_max_exponent */
   GLfloat MaxSpotExponent;			/* GL_NV_light_max_exponent */
   GLuint MaxViewportWidth, MaxViewportHeight;
   struct gl_program_constants VertexProgram;    /* GL_ARB_vertex_program */
   struct gl_program_constants FragmentProgram;  /* GL_ARB_fragment_program */
   /* shared by vertex and fragment program: */
   GLuint MaxProgramMatrices;
   GLuint MaxProgramMatrixStackDepth;
   /* vertex array / buffer object bounds checking */
   GLboolean CheckArrayBounds;
   /* GL_ARB_draw_buffers */
   GLuint MaxDrawBuffers;
   /* GL_OES_read_format */
   GLenum ColorReadFormat;
   GLenum ColorReadType;
   /* GL_EXT_framebuffer_object */
   GLuint MaxColorAttachments;
   GLuint MaxRenderbufferSize;
   /* GL_ARB_vertex_shader */
   GLuint MaxVertexTextureImageUnits;
   GLuint MaxVarying;
};


/**
 * Enable flag for each OpenGL extension.  Different device drivers will
 * enable different extensions at runtime.
 */
struct gl_extensions
{
   /**
    * \name Flags to quickly test if certain extensions are available.
    * 
    * Not every extension needs to have such a flag, but it's encouraged.
    */
   /*@{*/
   GLboolean dummy;  /* don't remove this! */
   GLboolean ARB_depth_texture;
   GLboolean ARB_draw_buffers;
   GLboolean ARB_fragment_program;
   GLboolean ARB_fragment_program_shadow;
   GLboolean ARB_fragment_shader;
   GLboolean ARB_half_float_pixel;
   GLboolean ARB_imaging;
   GLboolean ARB_multisample;
   GLboolean ARB_multitexture;
   GLboolean ARB_occlusion_query;
   GLboolean ARB_point_sprite;
   GLboolean ARB_shader_objects;
   GLboolean ARB_shading_language_100;
   GLboolean ARB_shading_language_120;
   GLboolean ARB_shadow;
   GLboolean ARB_texture_border_clamp;
   GLboolean ARB_texture_compression;
   GLboolean ARB_texture_cube_map;
   GLboolean ARB_texture_env_combine;
   GLboolean ARB_texture_env_crossbar;
   GLboolean ARB_texture_env_dot3;
   GLboolean ARB_texture_float;
   GLboolean ARB_texture_mirrored_repeat;
   GLboolean ARB_texture_non_power_of_two;
   GLboolean ARB_transpose_matrix;
   GLboolean ARB_vertex_buffer_object;
   GLboolean ARB_vertex_program;
   GLboolean ARB_vertex_shader;
   GLboolean ARB_window_pos;
   GLboolean EXT_abgr;
   GLboolean EXT_bgra;
   GLboolean EXT_blend_color;
   GLboolean EXT_blend_equation_separate;
   GLboolean EXT_blend_func_separate;
   GLboolean EXT_blend_logic_op;
   GLboolean EXT_blend_minmax;
   GLboolean EXT_blend_subtract;
   GLboolean EXT_clip_volume_hint;
   GLboolean EXT_cull_vertex;
   GLboolean EXT_convolution;
   GLboolean EXT_compiled_vertex_array;
   GLboolean EXT_copy_texture;
   GLboolean EXT_depth_bounds_test;
   GLboolean EXT_draw_range_elements;
   GLboolean EXT_framebuffer_object;
   GLboolean EXT_fog_coord;
   GLboolean EXT_framebuffer_blit;
   GLboolean EXT_gpu_program_parameters;
   GLboolean EXT_histogram;
   GLboolean EXT_multi_draw_arrays;
   GLboolean EXT_paletted_texture;
   GLboolean EXT_packed_depth_stencil;
   GLboolean EXT_packed_pixels;
   GLboolean EXT_pixel_buffer_object;
   GLboolean EXT_point_parameters;
   GLboolean EXT_polygon_offset;
   GLboolean EXT_rescale_normal;
   GLboolean EXT_shadow_funcs;
   GLboolean EXT_secondary_color;
   GLboolean EXT_separate_specular_color;
   GLboolean EXT_shared_texture_palette;
   GLboolean EXT_stencil_wrap;
   GLboolean EXT_stencil_two_side;
   GLboolean EXT_subtexture;
   GLboolean EXT_texture;
   GLboolean EXT_texture_object;
   GLboolean EXT_texture3D;
   GLboolean EXT_texture_compression_s3tc;
   GLboolean EXT_texture_env_add;
   GLboolean EXT_texture_env_combine;
   GLboolean EXT_texture_env_dot3;
   GLboolean EXT_texture_filter_anisotropic;
   GLboolean EXT_texture_lod_bias;
   GLboolean EXT_texture_mirror_clamp;
   GLboolean EXT_texture_sRGB;
   GLboolean EXT_timer_query;
   GLboolean EXT_vertex_array;
   GLboolean EXT_vertex_array_set;
   /* vendor extensions */
   GLboolean APPLE_client_storage;
   GLboolean APPLE_packed_pixels;
   GLboolean APPLE_vertex_array_object;
   GLboolean ATI_texture_mirror_once;
   GLboolean ATI_texture_env_combine3;
   GLboolean ATI_fragment_shader;
   GLboolean ATI_separate_stencil;
   GLboolean IBM_rasterpos_clip;
   GLboolean IBM_multimode_draw_arrays;
   GLboolean MESA_pack_invert;
   GLboolean MESA_packed_depth_stencil;
   GLboolean MESA_program_debug;
   GLboolean MESA_resize_buffers;
   GLboolean MESA_ycbcr_texture;
   GLboolean MESA_texture_array;
   GLboolean NV_blend_square;
   GLboolean NV_fragment_program;
   GLboolean NV_light_max_exponent;
   GLboolean NV_point_sprite;
   GLboolean NV_texgen_reflection;
   GLboolean NV_texture_rectangle;
   GLboolean NV_vertex_program;
   GLboolean NV_vertex_program1_1;
   GLboolean OES_read_format;
   GLboolean SGI_color_matrix;
   GLboolean SGI_color_table;
   GLboolean SGI_texture_color_table;
   GLboolean SGIS_generate_mipmap;
   GLboolean SGIS_texture_edge_clamp;
   GLboolean SGIS_texture_lod;
   GLboolean SGIX_depth_texture;
   GLboolean SGIX_shadow;
   GLboolean SGIX_shadow_ambient; /* or GL_ARB_shadow_ambient */
   GLboolean TDFX_texture_compression_FXT1;
   GLboolean S3_s3tc;
   /*@}*/
   /* The extension string */
   const GLubyte *String;
};


/**
 * A stack of matrices (projection, modelview, color, texture, etc).
 */
struct gl_matrix_stack
{
   GLmatrix *Top;      /**< points into Stack */
   GLmatrix *Stack;    /**< array [MaxDepth] of GLmatrix */
   GLuint Depth;       /**< 0 <= Depth < MaxDepth */
   GLuint MaxDepth;    /**< size of Stack[] array */
   GLuint DirtyFlag;   /**< _NEW_MODELVIEW or _NEW_PROJECTION, for example */
};


/**
 * \name Bits for image transfer operations 
 *
 * \sa __GLcontextRec::ImageTransferState.
 */
/*@{*/
#define IMAGE_SCALE_BIAS_BIT                      0x1
#define IMAGE_SHIFT_OFFSET_BIT                    0x2
#define IMAGE_MAP_COLOR_BIT                       0x4
#define IMAGE_COLOR_TABLE_BIT                     0x8
#define IMAGE_CONVOLUTION_BIT                     0x10
#define IMAGE_POST_CONVOLUTION_SCALE_BIAS         0x20
#define IMAGE_POST_CONVOLUTION_COLOR_TABLE_BIT    0x40
#define IMAGE_COLOR_MATRIX_BIT                    0x80
#define IMAGE_POST_COLOR_MATRIX_COLOR_TABLE_BIT   0x100
#define IMAGE_HISTOGRAM_BIT                       0x200
#define IMAGE_MIN_MAX_BIT                         0x400
#define IMAGE_CLAMP_BIT                           0x800 /* extra */


/** Pixel Transfer ops up to convolution */
#define IMAGE_PRE_CONVOLUTION_BITS (IMAGE_SCALE_BIAS_BIT |     \
                                    IMAGE_SHIFT_OFFSET_BIT |   \
                                    IMAGE_MAP_COLOR_BIT |      \
                                    IMAGE_COLOR_TABLE_BIT)

/** Pixel transfer ops after convolution */
#define IMAGE_POST_CONVOLUTION_BITS (IMAGE_POST_CONVOLUTION_SCALE_BIAS |      \
                                     IMAGE_POST_CONVOLUTION_COLOR_TABLE_BIT | \
                                     IMAGE_COLOR_MATRIX_BIT |                 \
                                     IMAGE_POST_COLOR_MATRIX_COLOR_TABLE_BIT |\
                                     IMAGE_HISTOGRAM_BIT |                    \
                                     IMAGE_MIN_MAX_BIT)
/*@}*/


/**
 * \name Bits to indicate what state has changed.  
 *
 * 4 unused flags.
 */
/*@{*/
#define _NEW_MODELVIEW		0x1        /**< __GLcontextRec::ModelView */
#define _NEW_PROJECTION		0x2        /**< __GLcontextRec::Projection */
#define _NEW_TEXTURE_MATRIX	0x4        /**< __GLcontextRec::TextureMatrix */
#define _NEW_COLOR_MATRIX	0x8        /**< __GLcontextRec::ColorMatrix */
#define _NEW_ACCUM		0x10       /**< __GLcontextRec::Accum */
#define _NEW_COLOR		0x20       /**< __GLcontextRec::Color */
#define _NEW_DEPTH		0x40       /**< __GLcontextRec::Depth */
#define _NEW_EVAL		0x80       /**< __GLcontextRec::Eval, __GLcontextRec::EvalMap */
#define _NEW_FOG		0x100      /**< __GLcontextRec::Fog */
#define _NEW_HINT		0x200      /**< __GLcontextRec::Hint */
#define _NEW_LIGHT		0x400      /**< __GLcontextRec::Light */
#define _NEW_LINE		0x800      /**< __GLcontextRec::Line */
#define _NEW_PIXEL		0x1000     /**< __GLcontextRec::Pixel */
#define _NEW_POINT		0x2000     /**< __GLcontextRec::Point */
#define _NEW_POLYGON		0x4000     /**< __GLcontextRec::Polygon */
#define _NEW_POLYGONSTIPPLE	0x8000     /**< __GLcontextRec::PolygonStipple */
#define _NEW_SCISSOR		0x10000    /**< __GLcontextRec::Scissor */
#define _NEW_STENCIL		0x20000    /**< __GLcontextRec::Stencil */
#define _NEW_TEXTURE		0x40000    /**< __GLcontextRec::Texture */
#define _NEW_TRANSFORM		0x80000    /**< __GLcontextRec::Transform */
#define _NEW_VIEWPORT		0x100000   /**< __GLcontextRec::Viewport */
#define _NEW_PACKUNPACK		0x200000   /**< __GLcontextRec::Pack, __GLcontextRec::Unpack */
#define _NEW_ARRAY	        0x400000   /**< __GLcontextRec::Array */
#define _NEW_RENDERMODE		0x800000   /**< __GLcontextRec::RenderMode, __GLcontextRec::Feedback, __GLcontextRec::Select */
#define _NEW_BUFFERS            0x1000000  /**< __GLcontextRec::Visual, __GLcontextRec::DrawBuffer, */
#define _NEW_MULTISAMPLE        0x2000000  /**< __GLcontextRec::Multisample */
#define _NEW_TRACK_MATRIX       0x4000000  /**< __GLcontextRec::VertexProgram */
#define _NEW_PROGRAM            0x8000000  /**< __GLcontextRec::VertexProgram */
#define _NEW_ALL ~0
/*@}*/


/**
 * \name Bits to track array state changes 
 *
 * Also used to summarize array enabled.
 */
/*@{*/
#define _NEW_ARRAY_VERTEX           VERT_BIT_POS
#define _NEW_ARRAY_WEIGHT           VERT_BIT_WEIGHT
#define _NEW_ARRAY_NORMAL           VERT_BIT_NORMAL
#define _NEW_ARRAY_COLOR0           VERT_BIT_COLOR0
#define _NEW_ARRAY_COLOR1           VERT_BIT_COLOR1
#define _NEW_ARRAY_FOGCOORD         VERT_BIT_FOG
#define _NEW_ARRAY_INDEX            VERT_BIT_COLOR_INDEX
#define _NEW_ARRAY_EDGEFLAG         VERT_BIT_EDGEFLAG
#define _NEW_ARRAY_TEXCOORD_0       VERT_BIT_TEX0
#define _NEW_ARRAY_TEXCOORD_1       VERT_BIT_TEX1
#define _NEW_ARRAY_TEXCOORD_2       VERT_BIT_TEX2
#define _NEW_ARRAY_TEXCOORD_3       VERT_BIT_TEX3
#define _NEW_ARRAY_TEXCOORD_4       VERT_BIT_TEX4
#define _NEW_ARRAY_TEXCOORD_5       VERT_BIT_TEX5
#define _NEW_ARRAY_TEXCOORD_6       VERT_BIT_TEX6
#define _NEW_ARRAY_TEXCOORD_7       VERT_BIT_TEX7
#define _NEW_ARRAY_ATTRIB_0         VERT_BIT_GENERIC0  /* start at bit 16 */
#define _NEW_ARRAY_ALL              0xffffffff


#define _NEW_ARRAY_TEXCOORD(i) (_NEW_ARRAY_TEXCOORD_0 << (i))
#define _NEW_ARRAY_ATTRIB(i) (_NEW_ARRAY_ATTRIB_0 << (i))
/*@}*/


/**
 * \name A bunch of flags that we think might be useful to drivers.
 * 
 * Set in the __GLcontextRec::_TriangleCaps bitfield.
 */
/*@{*/
#define DD_FLATSHADE                0x1
#define DD_SEPARATE_SPECULAR        0x2
#define DD_TRI_CULL_FRONT_BACK      0x4 /* special case on some hw */
#define DD_TRI_LIGHT_TWOSIDE        0x8
#define DD_TRI_UNFILLED             0x10
#define DD_TRI_SMOOTH               0x20
#define DD_TRI_STIPPLE              0x40
#define DD_TRI_OFFSET               0x80
#define DD_LINE_SMOOTH              0x100
#define DD_LINE_STIPPLE             0x200
#define DD_LINE_WIDTH               0x400
#define DD_POINT_SMOOTH             0x800
#define DD_POINT_SIZE               0x1000
#define DD_POINT_ATTEN              0x2000
#define DD_TRI_TWOSTENCIL           0x4000
/*@}*/


/**
 * \name Define the state changes under which each of these bits might change
 */
/*@{*/
#define _DD_NEW_FLATSHADE                _NEW_LIGHT
#define _DD_NEW_SEPARATE_SPECULAR        (_NEW_LIGHT | _NEW_FOG | _NEW_PROGRAM)
#define _DD_NEW_TRI_CULL_FRONT_BACK      _NEW_POLYGON
#define _DD_NEW_TRI_LIGHT_TWOSIDE        _NEW_LIGHT
#define _DD_NEW_TRI_UNFILLED             _NEW_POLYGON
#define _DD_NEW_TRI_SMOOTH               _NEW_POLYGON
#define _DD_NEW_TRI_STIPPLE              _NEW_POLYGON
#define _DD_NEW_TRI_OFFSET               _NEW_POLYGON
#define _DD_NEW_LINE_SMOOTH              _NEW_LINE
#define _DD_NEW_LINE_STIPPLE             _NEW_LINE
#define _DD_NEW_LINE_WIDTH               _NEW_LINE
#define _DD_NEW_POINT_SMOOTH             _NEW_POINT
#define _DD_NEW_POINT_SIZE               _NEW_POINT
#define _DD_NEW_POINT_ATTEN              _NEW_POINT
/*@}*/


#define _MESA_NEW_NEED_EYE_COORDS         (_NEW_LIGHT |		\
                                           _NEW_TEXTURE |	\
                                           _NEW_POINT |		\
                                           _NEW_PROGRAM |	\
                                           _NEW_MODELVIEW)

#define _MESA_NEW_NEED_NORMALS            (_NEW_LIGHT |		\
                                           _NEW_TEXTURE)

#define _IMAGE_NEW_TRANSFER_STATE         (_NEW_PIXEL | _NEW_COLOR_MATRIX)




/*
 * Forward declaration of display list data types:
 */
union node;
typedef union node Node;


/* This has to be included here. */
#include "dd.h"


#define NUM_VERTEX_FORMAT_ENTRIES (sizeof(GLvertexformat) / sizeof(void *))

/**
 * Core Mesa's support for tnl modules:
 */
struct gl_tnl_module
{
   /**
    * Vertex format to be lazily swapped into current dispatch.
    */
   const GLvertexformat *Current;

   /**
    * \name Record of functions swapped out.  
    * On restore, only need to swap these functions back in.
    */
   /*@{*/
   struct {
       _glapi_proc * location;
       _glapi_proc function;
   } Swapped[NUM_VERTEX_FORMAT_ENTRIES];
   GLuint SwapCount;
   /*@}*/
};

/* Strictly this is a tnl/ private concept, but it doesn't seem
 * worthwhile adding a tnl private structure just to hold this one bit
 * of information:
 */
#define MESA_DLIST_DANGLING_REFS     0x1 

/* Provide a location where information about a display list can be
 * collected.  Could be extended with driverPrivate structures,
 * etc. in the future.
 */
struct mesa_display_list
{
   Node *node;
   GLuint id;
   GLbitfield flags;
};


/**
 * State used during display list compilation and execution.
 */
struct gl_dlist_state
{
   GLuint CallDepth;		/**< Current recursion calling depth */

   struct mesa_display_list *CurrentList;
   Node *CurrentListPtr;	/**< Head of list being compiled */
   GLuint CurrentListNum;	/**< Number of the list being compiled */
   Node *CurrentBlock;		/**< Pointer to current block of nodes */
   GLuint CurrentPos;		/**< Index into current block of nodes */

   GLvertexformat ListVtxfmt;

   GLubyte ActiveAttribSize[VERT_ATTRIB_MAX];
   GLfloat CurrentAttrib[VERT_ATTRIB_MAX][4];
   
   GLubyte ActiveMaterialSize[MAT_ATTRIB_MAX];
   GLfloat CurrentMaterial[MAT_ATTRIB_MAX][4];

   GLubyte ActiveIndex;
   GLfloat CurrentIndex;
   
   GLubyte ActiveEdgeFlag;
   GLboolean CurrentEdgeFlag;
};


/**
 * Mesa rendering context.
 *
 * This is the central context data structure for Mesa.  Almost all
 * OpenGL state is contained in this structure.
 * Think of this as a base class from which device drivers will derive
 * sub classes.
 *
 * The GLcontext typedef names this structure.
 */
struct __GLcontextRec
{
   /** State possibly shared with other contexts in the address space */
   struct gl_shared_state *Shared;

   /** \name API function pointer tables */
   /*@{*/
   struct _glapi_table *Save;	/**< Display list save functions */
   struct _glapi_table *Exec;	/**< Execute functions */
   struct _glapi_table *CurrentDispatch;  /**< == Save or Exec !! */
   /*@}*/

   GLvisual Visual;
   GLframebuffer *DrawBuffer;	/**< buffer for writing */
   GLframebuffer *ReadBuffer;	/**< buffer for reading */
   GLframebuffer *WinSysDrawBuffer;  /**< set with MakeCurrent */
   GLframebuffer *WinSysReadBuffer;  /**< set with MakeCurrent */

   /**
    * Device driver function pointer table
    */
   struct dd_function_table Driver;

   void *DriverCtx;	/**< Points to device driver context/state */

   /** Core/Driver constants */
   struct gl_constants Const;

   /** \name The various 4x4 matrix stacks */
   /*@{*/
   struct gl_matrix_stack ModelviewMatrixStack;
   struct gl_matrix_stack ProjectionMatrixStack;
   struct gl_matrix_stack ColorMatrixStack;
   struct gl_matrix_stack TextureMatrixStack[MAX_TEXTURE_COORD_UNITS];
   struct gl_matrix_stack ProgramMatrixStack[MAX_PROGRAM_MATRICES];
   struct gl_matrix_stack *CurrentStack; /**< Points to one of the above stacks */
   /*@}*/

   /** Combined modelview and projection matrix */
   GLmatrix _ModelProjectMatrix;

   /** \name Display lists */
   struct gl_dlist_state ListState;

   GLboolean ExecuteFlag;	/**< Execute GL commands? */
   GLboolean CompileFlag;	/**< Compile GL commands into display list? */

   /** Extension information */
   struct gl_extensions Extensions;

   /** \name State attribute stack (for glPush/PopAttrib) */
   /*@{*/
   GLuint AttribStackDepth;
   struct gl_attrib_node *AttribStack[MAX_ATTRIB_STACK_DEPTH];
   /*@}*/

   /** \name Renderer attribute groups
    * 
    * We define a struct for each attribute group to make pushing and popping
    * attributes easy.  Also it's a good organization.
    */
   /*@{*/
   struct gl_accum_attrib	Accum;		/**< Accum buffer attributes */
   struct gl_colorbuffer_attrib	Color;		/**< Color buffer attributes */
   struct gl_current_attrib	Current;	/**< Current attributes */
   struct gl_depthbuffer_attrib	Depth;		/**< Depth buffer attributes */
   struct gl_eval_attrib	Eval;		/**< Eval attributes */
   struct gl_fog_attrib		Fog;		/**< Fog attributes */
   struct gl_hint_attrib	Hint;		/**< Hint attributes */
   struct gl_light_attrib	Light;		/**< Light attributes */
   struct gl_line_attrib	Line;		/**< Line attributes */
   struct gl_list_attrib	List;		/**< List attributes */
   struct gl_multisample_attrib Multisample;
   struct gl_pixel_attrib	Pixel;		/**< Pixel attributes */
   struct gl_point_attrib	Point;		/**< Point attributes */
   struct gl_polygon_attrib	Polygon;	/**< Polygon attributes */
   GLuint PolygonStipple[32];			/**< Polygon stipple */
   struct gl_scissor_attrib	Scissor;	/**< Scissor attributes */
   struct gl_stencil_attrib	Stencil;	/**< Stencil buffer attributes */
   struct gl_texture_attrib	Texture;	/**< Texture attributes */
   struct gl_transform_attrib	Transform;	/**< Transformation attributes */
   struct gl_viewport_attrib	Viewport;	/**< Viewport attributes */
   /*@}*/

   /** \name Client attribute stack */
   /*@{*/
   GLuint ClientAttribStackDepth;
   struct gl_attrib_node *ClientAttribStack[MAX_CLIENT_ATTRIB_STACK_DEPTH];
   /*@}*/

   /** \name Client attribute groups */
   /*@{*/
   struct gl_array_attrib	Array;	/**< Vertex arrays */
   struct gl_pixelstore_attrib	Pack;	/**< Pixel packing */
   struct gl_pixelstore_attrib	Unpack;	/**< Pixel unpacking */
   struct gl_pixelstore_attrib	DefaultPacking;	/**< Default params */
   /*@}*/

   /** \name Other assorted state (not pushed/popped on attribute stack) */
   /*@{*/
   struct gl_pixelmaps          PixelMaps;
   struct gl_histogram_attrib	Histogram;
   struct gl_minmax_attrib	MinMax;
   struct gl_convolution_attrib Convolution1D;
   struct gl_convolution_attrib Convolution2D;
   struct gl_convolution_attrib Separable2D;

   struct gl_evaluators EvalMap;   /**< All evaluators */
   struct gl_feedback   Feedback;  /**< Feedback */
   struct gl_selection  Select;    /**< Selection */

   struct gl_color_table ColorTable[COLORTABLE_MAX];
   struct gl_color_table ProxyColorTable[COLORTABLE_MAX];
#if 0
   struct gl_color_table PostConvolutionColorTable;
   struct gl_color_table ProxyPostConvolutionColorTable;
   struct gl_color_table PostColorMatrixColorTable;
   struct gl_color_table ProxyPostColorMatrixColorTable;
#endif

   struct gl_program_state Program;        /**< for vertex or fragment progs */
   struct gl_vertex_program_state VertexProgram;   /**< GL_ARB/NV_vertex_program */
   struct gl_fragment_program_state FragmentProgram;  /**< GL_ARB/NV_vertex_program */
   struct gl_ati_fragment_shader_state ATIFragmentShader;  /**< GL_ATI_fragment_shader */

   struct gl_query_state Query;  /**< GL_ARB_occlusion_query */

   struct gl_shader_state Shader; /**< GLSL shader object state */
   /*@}*/

#if FEATURE_EXT_framebuffer_object
   struct gl_renderbuffer *CurrentRenderbuffer;
#endif

   GLenum ErrorValue;        /**< Last error code */
   GLenum RenderMode;        /**< either GL_RENDER, GL_SELECT, GL_FEEDBACK */
   GLbitfield NewState;      /**< bitwise-or of _NEW_* flags */

   /** \name Derived state */
   /*@{*/
   /** Bitwise-or of DD_* flags.  Note that this bitfield may be used before
    * state validation so they need to always be current.
    */
   GLbitfield _TriangleCaps;
   GLbitfield _ImageTransferState;/**< bitwise-or of IMAGE_*_BIT flags */
   GLfloat _EyeZDir[3];
   GLfloat _ModelViewInvScale;
   GLboolean _NeedEyeCoords;
   GLboolean _ForceEyeCoords; 
   GLenum _CurrentProgram;    /* currently executing program */

   GLuint TextureStateTimestamp; /* detect changes to shared state */

   struct gl_shine_tab *_ShineTable[2]; /**< Active shine tables */
   struct gl_shine_tab *_ShineTabList;  /**< MRU list of inactive shine tables */
   /**@}*/

   struct gl_list_extensions ListExt; /**< driver dlist extensions */

   /** \name For debugging/development only */
   /*@{*/
   GLboolean FirstTimeCurrent;
   /*@}*/

   /** Dither disable via MESA_NO_DITHER env var */
   GLboolean NoDither;

   /** software compression/decompression supported or not */
   GLboolean Mesa_DXTn;

   /** Core tnl module support */
   struct gl_tnl_module TnlModule;

   /**
    * \name Hooks for module contexts.  
    *
    * These will eventually live in the driver or elsewhere.
    */
   /*@{*/
   void *swrast_context;
   void *swsetup_context;
   void *swtnl_context;
   void *swtnl_im;
   void *acache_context;
   void *aelt_context;
   /*@}*/
};


/** The string names for GL_POINT, GL_LINE_LOOP, etc */
extern const char *_mesa_prim_name[GL_POLYGON+4];


#ifdef DEBUG
extern int MESA_VERBOSE;
extern int MESA_DEBUG_FLAGS;
# define MESA_FUNCTION __FUNCTION__
#else
# define MESA_VERBOSE 0
# define MESA_DEBUG_FLAGS 0
# define MESA_FUNCTION "a function"
# ifndef NDEBUG
#  define NDEBUG
# endif
#endif


enum _verbose
{
   VERBOSE_VARRAY		= 0x0001,
   VERBOSE_TEXTURE		= 0x0002,
   VERBOSE_IMMEDIATE		= 0x0004,
   VERBOSE_PIPELINE		= 0x0008,
   VERBOSE_DRIVER		= 0x0010,
   VERBOSE_STATE		= 0x0020,
   VERBOSE_API			= 0x0040,
   VERBOSE_DISPLAY_LIST		= 0x0100,
   VERBOSE_LIGHTING		= 0x0200,
   VERBOSE_PRIMS		= 0x0400,
   VERBOSE_VERTS		= 0x0800,
   VERBOSE_DISASSEM		= 0x1000
};


enum _debug
{
   DEBUG_ALWAYS_FLUSH		= 0x1
};



#define Elements(x) sizeof(x)/sizeof(*(x))


#endif /* TYPES_H */<|MERGE_RESOLUTION|>--- conflicted
+++ resolved
@@ -7,7 +7,7 @@
 
 /*
  * Mesa 3-D graphics library
- * Version:  7.0.3
+ * Version:  6.5.3
  *
  * Copyright (C) 1999-2007  Brian Paul   All Rights Reserved.
  *
@@ -1062,10 +1062,6 @@
 {
    GLboolean SmoothFlag;	/**< True if GL_POINT_SMOOTH is enabled */
    GLfloat Size;		/**< User-specified point size */
-<<<<<<< HEAD
-   GLfloat _Size;		/**< Size clamped to user limits */
-=======
->>>>>>> d3f7b463
    GLfloat Params[3];		/**< GL_EXT_point_parameters */
    GLfloat MinSize, MaxSize;	/**< GL_EXT_point_parameters */
    GLfloat Threshold;		/**< GL_EXT_point_parameters */
@@ -1540,12 +1536,8 @@
 
    struct gl_texture_object *_Current; /**< Points to really enabled tex obj */
 
-<<<<<<< HEAD
-   /* GL_SGI_texture_color_table */
-=======
    /** GL_SGI_texture_color_table */
    /*@{*/
->>>>>>> d3f7b463
    struct gl_color_table ColorTable;
    struct gl_color_table ProxyColorTable;
    GLboolean ColorTableEnabled;
