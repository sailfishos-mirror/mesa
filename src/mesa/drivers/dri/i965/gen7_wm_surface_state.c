/*
 * Copyright © 2011 Intel Corporation
 *
 * Permission is hereby granted, free of charge, to any person obtaining a
 * copy of this software and associated documentation files (the "Software"),
 * to deal in the Software without restriction, including without limitation
 * the rights to use, copy, modify, merge, publish, distribute, sublicense,
 * and/or sell copies of the Software, and to permit persons to whom the
 * Software is furnished to do so, subject to the following conditions:
 *
 * The above copyright notice and this permission notice (including the next
 * paragraph) shall be included in all copies or substantial portions of the
 * Software.
 *
 * THE SOFTWARE IS PROVIDED "AS IS", WITHOUT WARRANTY OF ANY KIND, EXPRESS OR
 * IMPLIED, INCLUDING BUT NOT LIMITED TO THE WARRANTIES OF MERCHANTABILITY,
 * FITNESS FOR A PARTICULAR PURPOSE AND NONINFRINGEMENT.  IN NO EVENT SHALL
 * THE AUTHORS OR COPYRIGHT HOLDERS BE LIABLE FOR ANY CLAIM, DAMAGES OR OTHER
 * LIABILITY, WHETHER IN AN ACTION OF CONTRACT, TORT OR OTHERWISE, ARISING
 * FROM, OUT OF OR IN CONNECTION WITH THE SOFTWARE OR THE USE OR OTHER DEALINGS
 * IN THE SOFTWARE.
 */
#include "main/mtypes.h"
#include "main/blend.h"
#include "main/samplerobj.h"
#include "program/prog_parameter.h"

#include "intel_mipmap_tree.h"
#include "intel_batchbuffer.h"
#include "intel_tex.h"
#include "intel_fbo.h"
#include "intel_buffer_objects.h"

#include "brw_context.h"
#include "brw_state.h"
#include "brw_defines.h"
#include "brw_wm.h"

/**
 * Convert an swizzle enumeration (i.e. SWIZZLE_X) to one of the Gen7.5+
 * "Shader Channel Select" enumerations (i.e. HSW_SCS_RED)
 */
static unsigned
swizzle_to_scs(GLenum swizzle)
{
   switch (swizzle) {
   case SWIZZLE_X:
      return HSW_SCS_RED;
   case SWIZZLE_Y:
      return HSW_SCS_GREEN;
   case SWIZZLE_Z:
      return HSW_SCS_BLUE;
   case SWIZZLE_W:
      return HSW_SCS_ALPHA;
   case SWIZZLE_ZERO:
      return HSW_SCS_ZERO;
   case SWIZZLE_ONE:
      return HSW_SCS_ONE;
   }

   assert(!"Should not get here: invalid swizzle mode");
   return HSW_SCS_ZERO;
}

uint32_t
gen7_surface_tiling_mode(uint32_t tiling)
{
   switch (tiling) {
   case I915_TILING_X:
      return GEN7_SURFACE_TILING_X;
   case I915_TILING_Y:
      return GEN7_SURFACE_TILING_Y;
   default:
      return GEN7_SURFACE_TILING_NONE;
   }
}


uint32_t
gen7_surface_msaa_bits(unsigned num_samples, enum intel_msaa_layout layout)
{
   uint32_t ss4 = 0;

   if (num_samples > 4)
      ss4 |= GEN7_SURFACE_MULTISAMPLECOUNT_8;
   else if (num_samples > 1)
      ss4 |= GEN7_SURFACE_MULTISAMPLECOUNT_4;
   else
      ss4 |= GEN7_SURFACE_MULTISAMPLECOUNT_1;

   if (layout == INTEL_MSAA_LAYOUT_IMS)
      ss4 |= GEN7_SURFACE_MSFMT_DEPTH_STENCIL;
   else
      ss4 |= GEN7_SURFACE_MSFMT_MSS;

   return ss4;
}


void
gen7_set_surface_mcs_info(struct brw_context *brw,
                          uint32_t *surf,
                          uint32_t surf_offset,
                          const struct intel_mipmap_tree *mcs_mt,
                          bool is_render_target)
{
   /* From the Ivy Bridge PRM, Vol4 Part1 p76, "MCS Base Address":
    *
    *     "The MCS surface must be stored as Tile Y."
    */
   assert(mcs_mt->region->tiling == I915_TILING_Y);

   /* Compute the pitch in units of tiles.  To do this we need to divide the
    * pitch in bytes by 128, since a single Y-tile is 128 bytes wide.
    */
   unsigned pitch_tiles = mcs_mt->region->pitch / 128;

   /* The upper 20 bits of surface state DWORD 6 are the upper 20 bits of the
    * GPU address of the MCS buffer; the lower 12 bits contain other control
    * information.  Since buffer addresses are always on 4k boundaries (and
    * thus have their lower 12 bits zero), we can use an ordinary reloc to do
    * the necessary address translation.
    */
   assert ((mcs_mt->region->bo->offset & 0xfff) == 0);

   surf[6] = GEN7_SURFACE_MCS_ENABLE |
             SET_FIELD(pitch_tiles - 1, GEN7_SURFACE_MCS_PITCH) |
             mcs_mt->region->bo->offset;

   drm_intel_bo_emit_reloc(brw->intel.batch.bo,
                           surf_offset + 6 * 4,
                           mcs_mt->region->bo,
                           surf[6] & 0xfff,
                           is_render_target ? I915_GEM_DOMAIN_RENDER
                           : I915_GEM_DOMAIN_SAMPLER,
                           is_render_target ? I915_GEM_DOMAIN_RENDER : 0);
}


void
gen7_check_surface_setup(uint32_t *surf, bool is_render_target)
{
   unsigned num_multisamples = surf[4] & INTEL_MASK(5, 3);
   unsigned multisampled_surface_storage_format = surf[4] & (1 << 6);
   unsigned surface_array_spacing = surf[0] & (1 << 10);
   bool is_multisampled = num_multisamples != GEN7_SURFACE_MULTISAMPLECOUNT_1;

   (void) surface_array_spacing;

   /* From the Graphics BSpec: vol5c Shared Functions [SNB+] > State >
    * SURFACE_STATE > SURFACE_STATE for most messages [DevIVB]: Surface Array
    * Spacing:
    *
    *   If Multisampled Surface Storage Format is MSFMT_MSS and Number of
    *   Multisamples is not MULTISAMPLECOUNT_1, this field must be set to
    *   ARYSPC_LOD0.
    */
   if (multisampled_surface_storage_format == GEN7_SURFACE_MSFMT_MSS
       && is_multisampled)
      assert(surface_array_spacing == GEN7_SURFACE_ARYSPC_LOD0);

   /* From the Graphics BSpec: vol5c Shared Functions [SNB+] > State >
    * SURFACE_STATE > SURFACE_STATE for most messages [DevIVB]: Multisampled
    * Surface Storage Format:
    *
    *   All multisampled render target surfaces must have this field set to
    *   MSFMT_MSS.
    *
    * But also:
    *
    *   This field is ignored if Number of Multisamples is MULTISAMPLECOUNT_1.
    */
   if (is_render_target && is_multisampled) {
      assert(multisampled_surface_storage_format == GEN7_SURFACE_MSFMT_MSS);
   }

   /* From the Graphics BSpec: vol5c Shared Functions [SNB+] > State >
    * SURFACE_STATE > SURFACE_STATE for most messages [DevIVB]: Multisampled
    * Surface Storage Format:
    *
    *   If the surface’s Number of Multisamples is MULTISAMPLECOUNT_8, Width
    *   is >= 8192 (meaning the actual surface width is >= 8193 pixels), this
    *   field must be set to MSFMT_MSS.
    */
   uint32_t width = GET_FIELD(surf[2], GEN7_SURFACE_WIDTH) + 1;
   if (num_multisamples == GEN7_SURFACE_MULTISAMPLECOUNT_8 && width >= 8193) {
      assert(multisampled_surface_storage_format == GEN7_SURFACE_MSFMT_MSS);
   }

   /* From the Graphics BSpec: vol5c Shared Functions [SNB+] > State >
    * SURFACE_STATE > SURFACE_STATE for most messages [DevIVB]: Multisampled
    * Surface Storage Format:
    *
    *   If the surface’s Number of Multisamples is MULTISAMPLECOUNT_8,
    *   ((Depth+1) * (Height+1)) is > 4,194,304, OR if the surface’s Number of
    *   Multisamples is MULTISAMPLECOUNT_4, ((Depth+1) * (Height+1)) is >
    *   8,388,608, this field must be set to MSFMT_DEPTH_STENCIL.This field
    *   must be set to MSFMT_DEPTH_STENCIL if Surface Format is one of the
    *   following: I24X8_UNORM, L24X8_UNORM, A24X8_UNORM, or
    *   R24_UNORM_X8_TYPELESS.
    *
    * But also:
    *
    *   This field is ignored if Number of Multisamples is MULTISAMPLECOUNT_1.
    */
   uint32_t depth = GET_FIELD(surf[3], BRW_SURFACE_DEPTH) + 1;
   uint32_t height = GET_FIELD(surf[2], GEN7_SURFACE_HEIGHT) + 1;
   if (num_multisamples == GEN7_SURFACE_MULTISAMPLECOUNT_8 &&
       depth * height > 4194304) {
      assert(multisampled_surface_storage_format ==
             GEN7_SURFACE_MSFMT_DEPTH_STENCIL);
   }
   if (num_multisamples == GEN7_SURFACE_MULTISAMPLECOUNT_4 &&
       depth * height > 8388608) {
      assert(multisampled_surface_storage_format ==
             GEN7_SURFACE_MSFMT_DEPTH_STENCIL);
   }
   if (is_multisampled) {
      switch (GET_FIELD(surf[0], BRW_SURFACE_FORMAT)) {
      case BRW_SURFACEFORMAT_I24X8_UNORM:
      case BRW_SURFACEFORMAT_L24X8_UNORM:
      case BRW_SURFACEFORMAT_A24X8_UNORM:
      case BRW_SURFACEFORMAT_R24_UNORM_X8_TYPELESS:
         assert(multisampled_surface_storage_format ==
                GEN7_SURFACE_MSFMT_DEPTH_STENCIL);
      }
   }
}


static void
gen7_update_buffer_texture_surface(struct gl_context *ctx,
                                   unsigned unit,
                                   uint32_t *binding_table,
                                   unsigned surf_index)
{
   struct brw_context *brw = brw_context(ctx);
   struct intel_context *intel = &brw->intel;
   struct gl_texture_object *tObj = ctx->Texture.Unit[unit]._Current;
   struct intel_buffer_object *intel_obj =
      intel_buffer_object(tObj->BufferObject);
   drm_intel_bo *bo = intel_obj ? intel_obj->buffer : NULL;
   gl_format format = tObj->_BufferObjectFormat;

   uint32_t *surf = brw_state_batch(brw, AUB_TRACE_SURFACE_STATE,
                                    8 * 4, 32, &binding_table[surf_index]);
   memset(surf, 0, 8 * 4);

   uint32_t surface_format = brw_format_for_mesa_format(format);
   if (surface_format == 0 && format != MESA_FORMAT_RGBA_FLOAT32) {
      _mesa_problem(NULL, "bad format %s for texture buffer\n",
                    _mesa_get_format_name(format));
   }

   surf[0] = BRW_SURFACE_BUFFER << BRW_SURFACE_TYPE_SHIFT |
             surface_format << BRW_SURFACE_FORMAT_SHIFT |
             BRW_SURFACE_RC_READ_WRITE;

   if (bo) {
      surf[1] = bo->offset; /* reloc */

      /* Emit relocation to surface contents.  Section 5.1.1 of the gen4
       * bspec ("Data Cache") says that the data cache does not exist as
       * a separate cache and is just the sampler cache.
       */
      drm_intel_bo_emit_reloc(intel->batch.bo,
			      binding_table[surf_index] + 4,
			      bo, 0,
			      I915_GEM_DOMAIN_SAMPLER, 0);

      int texel_size = _mesa_get_format_bytes(format);
      int w = intel_obj->Base.Size / texel_size;

      /* note that these differ from GEN6 */
      surf[2] = SET_FIELD(w & 0x7f, GEN7_SURFACE_WIDTH) | /* bits 6:0 of size */
                SET_FIELD((w >> 7) & 0x3fff, GEN7_SURFACE_HEIGHT); /* 20:7 */
      surf[3] = SET_FIELD((w >> 21) & 0x3f, BRW_SURFACE_DEPTH) | /* bits 26:21 */
                (texel_size - 1);
   }

   gen7_check_surface_setup(surf, false /* is_render_target */);
}

static void
gen7_update_texture_component(struct brw_context *brw,
                              uint32_t *binding_table_slot,
                              const struct intel_mipmap_tree *mt,
                              unsigned width, unsigned height,
                              unsigned depth, unsigned stride,
                              GLenum target, GLuint tex_format,
                              uint32_t offset, GLuint first_level,
                              uint32_t levels, int swizzle)
{
   uint32_t tile_x, tile_y;
   const struct intel_region *region = mt->region;
   uint32_t *surf = brw_state_batch(brw, AUB_TRACE_SURFACE_STATE,
                                    8 * 4, 32, binding_table_slot);
   memset(surf, 0, 8 * 4);

   surf[0] = translate_tex_target(target) << BRW_SURFACE_TYPE_SHIFT |
             tex_format << BRW_SURFACE_FORMAT_SHIFT |
             gen7_surface_tiling_mode(region->tiling) |
             BRW_SURFACE_CUBEFACE_ENABLES;

   if (mt->align_h == 4)
      surf[0] |= GEN7_SURFACE_VALIGN_4;
   if (mt->align_w == 8)
      surf[0] |= GEN7_SURFACE_HALIGN_8;

   if (depth > 1 && target != GL_TEXTURE_3D)
      surf[0] |= GEN7_SURFACE_IS_ARRAY;

   if (mt->array_spacing_lod0)
      surf[0] |= GEN7_SURFACE_ARYSPC_LOD0;

<<<<<<< HEAD
   surf[1] = region->bo->offset + offset;
=======
   surf[1] = mt->region->bo->offset + mt->offset; /* reloc */
   surf[1] += intel_miptree_get_tile_offsets(intelObj->mt, firstImage->Level, 0,
                                             &tile_x, &tile_y);
>>>>>>> 51498a3e

   surf[2] = SET_FIELD(width - 1, GEN7_SURFACE_WIDTH) |
             SET_FIELD(height - 1, GEN7_SURFACE_HEIGHT);
   surf[3] = SET_FIELD(depth - 1, BRW_SURFACE_DEPTH) | (stride - 1);

   surf[4] = gen7_surface_msaa_bits(mt->num_samples, mt->msaa_layout);

<<<<<<< HEAD
   intel_miptree_get_tile_offsets(mt, first_level, 0, &tile_x, &tile_y);
=======
>>>>>>> 51498a3e
   assert(brw->has_surface_tile_offset || (tile_x == 0 && tile_y == 0));
   /* Note that the low bits of these fields are missing, so
    * there's the possibility of getting in trouble.
    */
   surf[5] = ((tile_x / 4) << BRW_SURFACE_X_OFFSET_SHIFT |
              (tile_y / 2) << BRW_SURFACE_Y_OFFSET_SHIFT |
              /* mip count */
              levels);

   if (brw->intel.is_haswell) {
      surf[7] =
         SET_FIELD(swizzle_to_scs(GET_SWZ(swizzle, 0)), GEN7_SURFACE_SCS_R) |
         SET_FIELD(swizzle_to_scs(GET_SWZ(swizzle, 1)), GEN7_SURFACE_SCS_G) |
         SET_FIELD(swizzle_to_scs(GET_SWZ(swizzle, 2)), GEN7_SURFACE_SCS_B) |
         SET_FIELD(swizzle_to_scs(GET_SWZ(swizzle, 3)), GEN7_SURFACE_SCS_A);
   }

   /* Emit relocation to surface contents */
   drm_intel_bo_emit_reloc(brw->intel.batch.bo,
<<<<<<< HEAD
                           *binding_table_slot + 4,
                           region->bo, offset,
                           I915_GEM_DOMAIN_SAMPLER, 0);
=======
			   binding_table[surf_index] + 4,
			   intelObj->mt->region->bo,
                           surf[1] - intelObj->mt->region->bo->offset,
			   I915_GEM_DOMAIN_SAMPLER, 0);
>>>>>>> 51498a3e

   gen7_check_surface_setup(surf, false /* is_render_target */);
}

static void
gen7_update_ext_texture_surface(struct brw_context *brw,
                                uint32_t *binding_table_slots,
                                const struct intel_texture_image *intel_img)
{
   unsigned i;
   const struct intel_region *region = intel_img->mt->region;
   const struct intel_image_format *f = intel_img->ext_format;

   for (i = 0; i < f->nplanes; ++i) {
      int format = BRW_SURFACEFORMAT_R8_UNORM;
      int index = f->planes[i].buffer_index;

      if (f->planes[i].dri_format == __DRI_IMAGE_FORMAT_GR88)
         format = BRW_SURFACEFORMAT_R8G8_UNORM;

      gen7_update_texture_component(brw, binding_table_slots + i,
         intel_img->mt,
         region->width >> f->planes[i].width_shift,
         region->height >> f->planes[i].height_shift,
         intel_img->base.Base.Depth, intel_img->ext_strides[index],
         GL_TEXTURE_EXTERNAL_OES,
         format,
         intel_img->ext_offsets[index],
         0, 0, 0);
   }
}

static void
gen7_update_texture_surface(struct gl_context *ctx,
                            unsigned unit,
                            uint32_t *binding_table,
                            unsigned surf_index)
{
   struct brw_context *brw = brw_context(ctx);
   struct intel_context *intel = &brw->intel;
   struct gl_texture_object *tObj = ctx->Texture.Unit[unit]._Current;
   struct intel_texture_object *intelObj = intel_texture_object(tObj);
   struct intel_mipmap_tree *mt = intelObj->mt;
   struct gl_texture_image *firstImage = tObj->Image[0][tObj->BaseLevel];
   const struct intel_texture_image *intel_img =
      (const struct intel_texture_image *)firstImage;
   struct gl_sampler_object *sampler = _mesa_get_samplerobj(ctx, unit);
   int width, height, depth;
   int swizzle = 0;

   if (tObj->Target == GL_TEXTURE_BUFFER) {
      gen7_update_buffer_texture_surface(ctx, unit, binding_table, surf_index);
      return;
   }
   else if (tObj->Target == GL_TEXTURE_EXTERNAL_OES && intel_img->ext_format) {
      gen7_update_ext_texture_surface(brw, binding_table + surf_index,
                                      intel_img);
      return;
   }


   /* We don't support MSAA for textures. */
   assert(!mt->array_spacing_lod0);
   assert(mt->num_samples <= 1);

   intel_miptree_get_dimensions_for_image(firstImage, &width, &height, &depth);

   if (intel->is_haswell) {
      /* Handling GL_ALPHA as a surface format override breaks 1.30+ style
       * texturing functions that return a float, as our code generation always
       * selects the .x channel (which would always be 0).
       */
      const bool alpha_depth = tObj->DepthMode == GL_ALPHA &&
         (firstImage->_BaseFormat == GL_DEPTH_COMPONENT ||
          firstImage->_BaseFormat == GL_DEPTH_STENCIL);

      swizzle =
         unlikely(alpha_depth) ? SWIZZLE_XYZW :
         brw_get_texture_swizzle(ctx, tObj);
   }

   gen7_update_texture_component(brw, binding_table + surf_index,
      mt, width, height, depth, mt->region->pitch, tObj->Target,
      translate_tex_format(intel, mt->format, firstImage->InternalFormat,
         tObj->DepthMode, sampler->sRGBDecode),
      mt->offset, firstImage->Level,
      intelObj->_MaxLevel - tObj->BaseLevel, swizzle);
}

/**
 * Create the constant buffer surface.  Vertex/fragment shader constants will
 * be read from this buffer with Data Port Read instructions/messages.
 */
static void
gen7_create_constant_surface(struct brw_context *brw,
			     drm_intel_bo *bo,
			     uint32_t offset,
			     uint32_t size,
			     uint32_t *out_offset,
                             bool dword_pitch)
{
   struct intel_context *intel = &brw->intel;
   uint32_t stride = dword_pitch ? 4 : 16;
   uint32_t elements = ALIGN(size, stride) / stride;
   const GLint w = elements - 1;

   uint32_t *surf = brw_state_batch(brw, AUB_TRACE_SURFACE_STATE,
                                    8 * 4, 32, out_offset);
   memset(surf, 0, 8 * 4);

   surf[0] = BRW_SURFACE_BUFFER << BRW_SURFACE_TYPE_SHIFT |
             BRW_SURFACEFORMAT_R32G32B32A32_FLOAT << BRW_SURFACE_FORMAT_SHIFT |
             BRW_SURFACE_RC_READ_WRITE;

   assert(bo);
   surf[1] = bo->offset + offset; /* reloc */

   /* note that these differ from GEN6 */
   surf[2] = SET_FIELD(w & 0x7f, GEN7_SURFACE_WIDTH) |
             SET_FIELD((w >> 7) & 0x3fff, GEN7_SURFACE_HEIGHT);
   surf[3] = SET_FIELD((w >> 21) & 0x3f, BRW_SURFACE_DEPTH) |
             (stride - 1);

   if (intel->is_haswell) {
      surf[7] = SET_FIELD(HSW_SCS_RED,   GEN7_SURFACE_SCS_R) |
                SET_FIELD(HSW_SCS_GREEN, GEN7_SURFACE_SCS_G) |
                SET_FIELD(HSW_SCS_BLUE,  GEN7_SURFACE_SCS_B) |
                SET_FIELD(HSW_SCS_ALPHA, GEN7_SURFACE_SCS_A);
   }

   /* Emit relocation to surface contents.  Section 5.1.1 of the gen4
    * bspec ("Data Cache") says that the data cache does not exist as
    * a separate cache and is just the sampler cache.
    */
   drm_intel_bo_emit_reloc(intel->batch.bo,
			   *out_offset + 4,
			   bo, offset,
			   I915_GEM_DOMAIN_SAMPLER, 0);

   gen7_check_surface_setup(surf, false /* is_render_target */);
}

/**
 * Create a surface for shader time.
 */
void
gen7_create_shader_time_surface(struct brw_context *brw, uint32_t *out_offset)
{
   struct intel_context *intel = &brw->intel;
   const int w = brw->shader_time.bo->size - 1;

   uint32_t *surf = brw_state_batch(brw, AUB_TRACE_SURFACE_STATE,
                                    8 * 4, 32, out_offset);
   memset(surf, 0, 8 * 4);

   surf[0] = BRW_SURFACE_BUFFER << BRW_SURFACE_TYPE_SHIFT |
             BRW_SURFACEFORMAT_RAW << BRW_SURFACE_FORMAT_SHIFT |
             BRW_SURFACE_RC_READ_WRITE;

   surf[1] = brw->shader_time.bo->offset; /* reloc */

   /* note that these differ from GEN6 */
   surf[2] = SET_FIELD(w & 0x7f, GEN7_SURFACE_WIDTH) |
             SET_FIELD((w >> 7) & 0x3fff, GEN7_SURFACE_HEIGHT);
   surf[3] = SET_FIELD((w >> 21) & 0x3f, BRW_SURFACE_DEPTH);

   /* Unlike texture or renderbuffer surfaces, we only do untyped operations
    * on the shader_time surface, so there's no need to set HSW channel
    * overrides.
    */

   /* Emit relocation to surface contents.  Section 5.1.1 of the gen4
    * bspec ("Data Cache") says that the data cache does not exist as
    * a separate cache and is just the sampler cache.
    */
   drm_intel_bo_emit_reloc(intel->batch.bo,
                           *out_offset + 4,
                           brw->shader_time.bo, 0,
                           I915_GEM_DOMAIN_SAMPLER, 0);

   gen7_check_surface_setup(surf, false /* is_render_target */);
}

static void
gen7_update_null_renderbuffer_surface(struct brw_context *brw, unsigned unit)
{
   /* From the Ivy bridge PRM, Vol4 Part1 p62 (Surface Type: Programming
    * Notes):
    *
    *     A null surface is used in instances where an actual surface is not
    *     bound. When a write message is generated to a null surface, no
    *     actual surface is written to. When a read message (including any
    *     sampling engine message) is generated to a null surface, the result
    *     is all zeros. Note that a null surface type is allowed to be used
    *     with all messages, even if it is not specificially indicated as
    *     supported. All of the remaining fields in surface state are ignored
    *     for null surfaces, with the following exceptions: Width, Height,
    *     Depth, LOD, and Render Target View Extent fields must match the
    *     depth buffer’s corresponding state for all render target surfaces,
    *     including null.
    */
   struct intel_context *intel = &brw->intel;
   struct gl_context *ctx = &intel->ctx;

   /* _NEW_BUFFERS */
   const struct gl_framebuffer *fb = ctx->DrawBuffer;

   uint32_t *surf = brw_state_batch(brw, AUB_TRACE_SURFACE_STATE,
			            8 * 4, 32, &brw->wm.surf_offset[unit]);
   memset(surf, 0, 8 * 4);

   /* From the Ivybridge PRM, Volume 4, Part 1, page 65,
    * Tiled Surface: Programming Notes:
    * "If Surface Type is SURFTYPE_NULL, this field must be TRUE."
    */
   surf[0] = BRW_SURFACE_NULL << BRW_SURFACE_TYPE_SHIFT |
             BRW_SURFACEFORMAT_B8G8R8A8_UNORM << BRW_SURFACE_FORMAT_SHIFT |
             GEN7_SURFACE_TILING_Y;

   surf[2] = SET_FIELD(fb->Width - 1, GEN7_SURFACE_WIDTH) |
             SET_FIELD(fb->Height - 1, GEN7_SURFACE_HEIGHT);

   gen7_check_surface_setup(surf, true /* is_render_target */);
}

/**
 * Sets up a surface state structure to point at the given region.
 * While it is only used for the front/back buffer currently, it should be
 * usable for further buffers when doing ARB_draw_buffer support.
 */
static void
gen7_update_renderbuffer_surface(struct brw_context *brw,
				 struct gl_renderbuffer *rb,
				 unsigned int unit)
{
   struct intel_context *intel = &brw->intel;
   struct gl_context *ctx = &intel->ctx;
   struct intel_renderbuffer *irb = intel_renderbuffer(rb);
   struct intel_region *region = irb->mt->region;
   uint32_t tile_x, tile_y;
   uint32_t format;
   /* _NEW_BUFFERS */
   gl_format rb_format = _mesa_get_render_format(ctx, intel_rb_format(irb));

   uint32_t *surf = brw_state_batch(brw, AUB_TRACE_SURFACE_STATE,
                                    8 * 4, 32, &brw->wm.surf_offset[unit]);
   memset(surf, 0, 8 * 4);

   /* Render targets can't use IMS layout */
   assert(irb->mt->msaa_layout != INTEL_MSAA_LAYOUT_IMS);

   assert(brw_render_target_supported(intel, rb));
   format = brw->render_target_format[rb_format];
   if (unlikely(!brw->format_supported_as_render_target[rb_format])) {
      _mesa_problem(ctx, "%s: renderbuffer format %s unsupported\n",
                    __FUNCTION__, _mesa_get_format_name(rb_format));
   }

   surf[0] = BRW_SURFACE_2D << BRW_SURFACE_TYPE_SHIFT |
             format << BRW_SURFACE_FORMAT_SHIFT |
             (irb->mt->array_spacing_lod0 ? GEN7_SURFACE_ARYSPC_LOD0
                                          : GEN7_SURFACE_ARYSPC_FULL) |
             gen7_surface_tiling_mode(region->tiling);

   if (irb->mt->align_h == 4)
      surf[0] |= GEN7_SURFACE_VALIGN_4;
   if (irb->mt->align_w == 8)
      surf[0] |= GEN7_SURFACE_HALIGN_8;

   /* reloc */
   surf[1] = intel_renderbuffer_get_tile_offsets(irb, &tile_x, &tile_y) +
             region->bo->offset; /* reloc */

   assert(brw->has_surface_tile_offset);
   /* Note that the low bits of these fields are missing, so
    * there's the possibility of getting in trouble.
    */
   assert(tile_x % 4 == 0);
   assert(tile_y % 2 == 0);
   surf[5] = SET_FIELD(tile_x / 4, BRW_SURFACE_X_OFFSET) |
             SET_FIELD(tile_y / 2, BRW_SURFACE_Y_OFFSET);

   surf[2] = SET_FIELD(rb->Width - 1, GEN7_SURFACE_WIDTH) |
             SET_FIELD(rb->Height - 1, GEN7_SURFACE_HEIGHT);
   surf[3] = region->pitch - 1;

   surf[4] = gen7_surface_msaa_bits(irb->mt->num_samples, irb->mt->msaa_layout);

   if (irb->mt->msaa_layout == INTEL_MSAA_LAYOUT_CMS) {
      gen7_set_surface_mcs_info(brw, surf, brw->wm.surf_offset[unit],
                                irb->mt->mcs_mt, true /* is RT */);
   }

   if (intel->is_haswell) {
      surf[7] = SET_FIELD(HSW_SCS_RED,   GEN7_SURFACE_SCS_R) |
                SET_FIELD(HSW_SCS_GREEN, GEN7_SURFACE_SCS_G) |
                SET_FIELD(HSW_SCS_BLUE,  GEN7_SURFACE_SCS_B) |
                SET_FIELD(HSW_SCS_ALPHA, GEN7_SURFACE_SCS_A);
   }

   drm_intel_bo_emit_reloc(brw->intel.batch.bo,
			   brw->wm.surf_offset[unit] + 4,
			   region->bo,
			   surf[1] - region->bo->offset,
			   I915_GEM_DOMAIN_RENDER,
			   I915_GEM_DOMAIN_RENDER);

   gen7_check_surface_setup(surf, true /* is_render_target */);
}

void
gen7_init_vtable_surface_functions(struct brw_context *brw)
{
   struct intel_context *intel = &brw->intel;

   intel->vtbl.update_texture_surface = gen7_update_texture_surface;
   intel->vtbl.update_renderbuffer_surface = gen7_update_renderbuffer_surface;
   intel->vtbl.update_null_renderbuffer_surface =
      gen7_update_null_renderbuffer_surface;
   intel->vtbl.create_constant_surface = gen7_create_constant_surface;
}<|MERGE_RESOLUTION|>--- conflicted
+++ resolved
@@ -313,13 +313,9 @@
    if (mt->array_spacing_lod0)
       surf[0] |= GEN7_SURFACE_ARYSPC_LOD0;
 
-<<<<<<< HEAD
-   surf[1] = region->bo->offset + offset;
-=======
-   surf[1] = mt->region->bo->offset + mt->offset; /* reloc */
-   surf[1] += intel_miptree_get_tile_offsets(intelObj->mt, firstImage->Level, 0,
+   surf[1] = mt->region->bo->offset + offset;
+   surf[1] += intel_miptree_get_tile_offsets(mt, first_level, 0,
                                              &tile_x, &tile_y);
->>>>>>> 51498a3e
 
    surf[2] = SET_FIELD(width - 1, GEN7_SURFACE_WIDTH) |
              SET_FIELD(height - 1, GEN7_SURFACE_HEIGHT);
@@ -327,10 +323,6 @@
 
    surf[4] = gen7_surface_msaa_bits(mt->num_samples, mt->msaa_layout);
 
-<<<<<<< HEAD
-   intel_miptree_get_tile_offsets(mt, first_level, 0, &tile_x, &tile_y);
-=======
->>>>>>> 51498a3e
    assert(brw->has_surface_tile_offset || (tile_x == 0 && tile_y == 0));
    /* Note that the low bits of these fields are missing, so
     * there's the possibility of getting in trouble.
@@ -350,16 +342,10 @@
 
    /* Emit relocation to surface contents */
    drm_intel_bo_emit_reloc(brw->intel.batch.bo,
-<<<<<<< HEAD
                            *binding_table_slot + 4,
-                           region->bo, offset,
+                           mt->region->bo,
+                           surf[1] - mt->region->bo->offset,
                            I915_GEM_DOMAIN_SAMPLER, 0);
-=======
-			   binding_table[surf_index] + 4,
-			   intelObj->mt->region->bo,
-                           surf[1] - intelObj->mt->region->bo->offset,
-			   I915_GEM_DOMAIN_SAMPLER, 0);
->>>>>>> 51498a3e
 
    gen7_check_surface_setup(surf, false /* is_render_target */);
 }
