/*
 * Mesa 3-D graphics library
<<<<<<< HEAD
 * Version:  7.0.3
=======
 * Version:  7.1
>>>>>>> d3f7b463
 *
 * Copyright (C) 1999-2008  Brian Paul   All Rights Reserved.
 *
 * Permission is hereby granted, free of charge, to any person obtaining a
 * copy of this software and associated documentation files (the "Software"),
 * to deal in the Software without restriction, including without limitation
 * the rights to use, copy, modify, merge, publish, distribute, sublicense,
 * and/or sell copies of the Software, and to permit persons to whom the
 * Software is furnished to do so, subject to the following conditions:
 *
 * The above copyright notice and this permission notice shall be included
 * in all copies or substantial portions of the Software.
 *
 * THE SOFTWARE IS PROVIDED "AS IS", WITHOUT WARRANTY OF ANY KIND, EXPRESS
 * OR IMPLIED, INCLUDING BUT NOT LIMITED TO THE WARRANTIES OF MERCHANTABILITY,
 * FITNESS FOR A PARTICULAR PURPOSE AND NONINFRINGEMENT.  IN NO EVENT SHALL
 * BRIAN PAUL BE LIABLE FOR ANY CLAIM, DAMAGES OR OTHER LIABILITY, WHETHER IN
 * AN ACTION OF CONTRACT, TORT OR OTHERWISE, ARISING FROM, OUT OF OR IN
 * CONNECTION WITH THE SOFTWARE OR THE USE OR OTHER DEALINGS IN THE SOFTWARE.
 */

#include "glheader.h"
#include "imports.h"
#include "bufferobj.h"
#include "context.h"
#include "drawpix.h"
#include "feedback.h"
#include "framebuffer.h"
#include "image.h"
#include "state.h"


/**
 * Do error checking of the format/type parameters to glReadPixels and
 * glDrawPixels.
 * \param drawing if GL_TRUE do checking for DrawPixels, else do checking
 *                for ReadPixels.
 * \return GL_TRUE if error detected, GL_FALSE if no errors
 */
static GLboolean
error_check_format_type(GLcontext *ctx, GLenum format, GLenum type,
                        GLboolean drawing)
{
   const char *readDraw = drawing ? "Draw" : "Read";

   if (ctx->Extensions.EXT_packed_depth_stencil
       && type == GL_UNSIGNED_INT_24_8_EXT
       && format != GL_DEPTH_STENCIL_EXT) {
      _mesa_error(ctx, GL_INVALID_OPERATION,
                  "gl%sPixels(format is not GL_DEPTH_STENCIL_EXT)", readDraw);
      return GL_TRUE;
   }

   /* basic combinations test */
   if (!_mesa_is_legal_format_and_type(ctx, format, type)) {
      _mesa_error(ctx, GL_INVALID_ENUM,
                  "gl%sPixels(format or type)", readDraw);
      return GL_TRUE;
   }

   /* additional checks */
   switch (format) {
   case GL_RED:
   case GL_GREEN:
   case GL_BLUE:
   case GL_ALPHA:
   case GL_LUMINANCE:
   case GL_LUMINANCE_ALPHA:
   case GL_RGB:
   case GL_BGR:
   case GL_RGBA:
   case GL_BGRA:
   case GL_ABGR_EXT:
      if (drawing && !ctx->Visual.rgbMode) {
         _mesa_error(ctx, GL_INVALID_OPERATION,
                   "glDrawPixels(drawing RGB pixels into color index buffer)");
         return GL_TRUE;
      }
      if (!drawing && !_mesa_dest_buffer_exists(ctx, GL_COLOR)) {
         _mesa_error(ctx, GL_INVALID_OPERATION,
                     "glReadPixels(no color buffer)");
         return GL_TRUE;
      }
      break;
   case GL_COLOR_INDEX:
      if (!drawing && ctx->Visual.rgbMode) {
         _mesa_error(ctx, GL_INVALID_OPERATION,
                    "glReadPixels(reading color index format from RGB buffer)");
         return GL_TRUE;
      }
      if (!drawing && !_mesa_dest_buffer_exists(ctx, GL_COLOR)) {
         _mesa_error(ctx, GL_INVALID_OPERATION,
                     "glReadPixels(no color buffer)");
         return GL_TRUE;
      }
      break;
   case GL_STENCIL_INDEX:
      if ((drawing && !_mesa_dest_buffer_exists(ctx, format)) ||
          (!drawing && !_mesa_source_buffer_exists(ctx, format))) {
         _mesa_error(ctx, GL_INVALID_OPERATION,
                     "gl%sPixels(no stencil buffer)", readDraw);
         return GL_TRUE;
      }
      break;
   case GL_DEPTH_COMPONENT:
      if (!drawing && !_mesa_source_buffer_exists(ctx, format)) {
         _mesa_error(ctx, GL_INVALID_OPERATION,
                     "gl%sPixels(no depth buffer)", readDraw);
         return GL_TRUE;
      }
      break;
   case GL_DEPTH_STENCIL_EXT:
      if (!ctx->Extensions.EXT_packed_depth_stencil ||
          type != GL_UNSIGNED_INT_24_8_EXT) {
         _mesa_error(ctx, GL_INVALID_ENUM, "gl%sPixels(type)", readDraw);
         return GL_TRUE;
      }
      if ((drawing && !_mesa_dest_buffer_exists(ctx, format)) ||
          (!drawing && !_mesa_source_buffer_exists(ctx, format))) {
         _mesa_error(ctx, GL_INVALID_OPERATION,
                     "gl%sPixels(no depth or stencil buffer)", readDraw);
         return GL_TRUE;
      }
      break;
   default:
      /* this should have been caught in _mesa_is_legal_format_type() */
      _mesa_problem(ctx, "unexpected format in _mesa_%sPixels", readDraw);
      return GL_TRUE;
   }

   /* no errors */
   return GL_FALSE;
}
      


#if _HAVE_FULL_GL

/*
 * Execute glDrawPixels
 */
void GLAPIENTRY
_mesa_DrawPixels( GLsizei width, GLsizei height,
                  GLenum format, GLenum type, const GLvoid *pixels )
{
   GET_CURRENT_CONTEXT(ctx);
   ASSERT_OUTSIDE_BEGIN_END_AND_FLUSH(ctx);

   if (width < 0 || height < 0) {
      _mesa_error( ctx, GL_INVALID_VALUE, "glDrawPixels(width or height < 0" );
      return;
   }

   if (ctx->NewState) {
      _mesa_update_state(ctx);
   }

   if (ctx->FragmentProgram.Enabled && !ctx->FragmentProgram._Enabled) {
      _mesa_error(ctx, GL_INVALID_OPERATION,
                  "glDrawPixels (invalid fragment program)");
      return;
   }

   if (error_check_format_type(ctx, format, type, GL_TRUE)) {
      /* found an error */
      return;
   }

   if (ctx->DrawBuffer->_Status != GL_FRAMEBUFFER_COMPLETE_EXT) {
      _mesa_error(ctx, GL_INVALID_FRAMEBUFFER_OPERATION_EXT,
                  "glDrawPixels(incomplete framebuffer)" );
      return;
   }

   if (!ctx->Current.RasterPosValid) {
      return;
   }

   if (ctx->RenderMode == GL_RENDER) {
      /* Round, to satisfy conformance tests (matches SGI's OpenGL) */
      GLint x = IROUND(ctx->Current.RasterPos[0]);
      GLint y = IROUND(ctx->Current.RasterPos[1]);

      if (ctx->Unpack.BufferObj->Name) {
         /* unpack from PBO */
         if (!_mesa_validate_pbo_access(2, &ctx->Unpack, width, height, 1,
                                        format, type, pixels)) {
            _mesa_error(ctx, GL_INVALID_OPERATION,
                        "glDrawPixels(invalid PBO access)");
            return;
         }
         if (ctx->Unpack.BufferObj->Pointer) {
            /* buffer is mapped - that's an error */
            _mesa_error(ctx, GL_INVALID_OPERATION,
                        "glDrawPixels(PBO is mapped)");
            return;
         }
      }

      ctx->Driver.DrawPixels(ctx, x, y, width, height, format, type,
			     &ctx->Unpack, pixels);
   }
   else if (ctx->RenderMode == GL_FEEDBACK) {
      /* Feedback the current raster pos info */
      FLUSH_CURRENT( ctx, 0 );
      FEEDBACK_TOKEN( ctx, (GLfloat) (GLint) GL_DRAW_PIXEL_TOKEN );
      _mesa_feedback_vertex( ctx,
                             ctx->Current.RasterPos,
                             ctx->Current.RasterColor,
                             ctx->Current.RasterIndex,
                             ctx->Current.RasterTexCoords[0] );
   }
   else {
      ASSERT(ctx->RenderMode == GL_SELECT);
      /* Do nothing.  See OpenGL Spec, Appendix B, Corollary 6. */
   }
}


void GLAPIENTRY
_mesa_CopyPixels( GLint srcx, GLint srcy, GLsizei width, GLsizei height,
                  GLenum type )
{
   GET_CURRENT_CONTEXT(ctx);
   ASSERT_OUTSIDE_BEGIN_END_AND_FLUSH(ctx);

   if (ctx->NewState) {
      _mesa_update_state(ctx);
   }

   if (ctx->FragmentProgram.Enabled && !ctx->FragmentProgram._Enabled) {
      _mesa_error(ctx, GL_INVALID_OPERATION,
                  "glCopyPixels (invalid fragment program)");
      return;
   }

   if (width < 0 || height < 0) {
      _mesa_error(ctx, GL_INVALID_VALUE, "glCopyPixels(width or height < 0)");
      return;
   }

   if (ctx->DrawBuffer->_Status != GL_FRAMEBUFFER_COMPLETE_EXT ||
       ctx->ReadBuffer->_Status != GL_FRAMEBUFFER_COMPLETE_EXT) {
      _mesa_error(ctx, GL_INVALID_FRAMEBUFFER_OPERATION_EXT,
                  "glCopyPixels(incomplete framebuffer)" );
      return;
   }

   if (!_mesa_source_buffer_exists(ctx, type) ||
       !_mesa_dest_buffer_exists(ctx, type)) {
      _mesa_error(ctx, GL_INVALID_OPERATION,
                  "glCopyPixels(missing source or dest buffer)");
      return;
   }

   if (!ctx->Current.RasterPosValid) {
      return;
   }

   if (ctx->RenderMode == GL_RENDER) {
      /* Round to satisfy conformance tests (matches SGI's OpenGL) */
      GLint destx = IROUND(ctx->Current.RasterPos[0]);
      GLint desty = IROUND(ctx->Current.RasterPos[1]);
      ctx->Driver.CopyPixels( ctx, srcx, srcy, width, height, destx, desty,
			      type );
   }
   else if (ctx->RenderMode == GL_FEEDBACK) {
      FLUSH_CURRENT( ctx, 0 );
      FEEDBACK_TOKEN( ctx, (GLfloat) (GLint) GL_COPY_PIXEL_TOKEN );
      _mesa_feedback_vertex( ctx, 
                             ctx->Current.RasterPos,
                             ctx->Current.RasterColor,
                             ctx->Current.RasterIndex,
                             ctx->Current.RasterTexCoords[0] );
   }
   else {
      ASSERT(ctx->RenderMode == GL_SELECT);
      /* Do nothing.  See OpenGL Spec, Appendix B, Corollary 6. */
   }
}

#endif /* _HAVE_FULL_GL */



void GLAPIENTRY
_mesa_ReadPixels( GLint x, GLint y, GLsizei width, GLsizei height,
		  GLenum format, GLenum type, GLvoid *pixels )
{
   GET_CURRENT_CONTEXT(ctx);
   ASSERT_OUTSIDE_BEGIN_END_AND_FLUSH(ctx);

   if (width < 0 || height < 0) {
      _mesa_error( ctx, GL_INVALID_VALUE,
                   "glReadPixels(width=%d height=%d)", width, height );
      return;
   }

   if (ctx->NewState)
      _mesa_update_state(ctx);

   if (error_check_format_type(ctx, format, type, GL_FALSE)) {
      /* found an error */
      return;
   }

   if (ctx->ReadBuffer->_Status != GL_FRAMEBUFFER_COMPLETE_EXT) {
      _mesa_error(ctx, GL_INVALID_FRAMEBUFFER_OPERATION_EXT,
                  "glReadPixels(incomplete framebuffer)" );
      return;
   }

   if (!_mesa_source_buffer_exists(ctx, format)) {
      _mesa_error(ctx, GL_INVALID_OPERATION, "glReadPixels(no readbuffer)");
      return;
   }

   if (ctx->Pack.BufferObj->Name) {
      if (!_mesa_validate_pbo_access(2, &ctx->Pack, width, height, 1,
                                     format, type, pixels)) {
         _mesa_error(ctx, GL_INVALID_OPERATION,
                     "glReadPixels(invalid PBO access)");
         return;
      }

      if (ctx->Pack.BufferObj->Pointer) {
         /* buffer is mapped - that's an error */
         _mesa_error(ctx, GL_INVALID_OPERATION, "glReadPixels(PBO is mapped)");
         return;
      }
   }

   ctx->Driver.ReadPixels(ctx, x, y, width, height,
			  format, type, &ctx->Pack, pixels);
}



void GLAPIENTRY
_mesa_Bitmap( GLsizei width, GLsizei height,
              GLfloat xorig, GLfloat yorig, GLfloat xmove, GLfloat ymove,
              const GLubyte *bitmap )
{
   GET_CURRENT_CONTEXT(ctx);
   ASSERT_OUTSIDE_BEGIN_END_AND_FLUSH(ctx);

   if (width < 0 || height < 0) {
      _mesa_error( ctx, GL_INVALID_VALUE, "glBitmap(width or height < 0)" );
      return;
   }

   if (!ctx->Current.RasterPosValid) {
      return;    /* do nothing */
   }

   if (ctx->NewState) {
      _mesa_update_state(ctx);
   }

   if (ctx->FragmentProgram.Enabled && !ctx->FragmentProgram._Enabled) {
      _mesa_error(ctx, GL_INVALID_OPERATION,
                  "glBitmap (invalid fragment program)");
      return;
   }

   if (ctx->DrawBuffer->_Status != GL_FRAMEBUFFER_COMPLETE_EXT) {
      _mesa_error(ctx, GL_INVALID_FRAMEBUFFER_OPERATION_EXT,
                  "glBitmap(incomplete framebuffer)");
      return;
   }

   if (ctx->RenderMode == GL_RENDER) {
      /* Truncate, to satisfy conformance tests (matches SGI's OpenGL). */
      const GLfloat epsilon = 0.0001;
      GLint x = IFLOOR(ctx->Current.RasterPos[0] + epsilon - xorig);
      GLint y = IFLOOR(ctx->Current.RasterPos[1] + epsilon - yorig);
<<<<<<< HEAD
=======

      if (ctx->Unpack.BufferObj->Name) {
         /* unpack from PBO */
         if (!_mesa_validate_pbo_access(2, &ctx->Unpack, width, height, 1,
                                        GL_COLOR_INDEX, GL_BITMAP,
                                        (GLvoid *) bitmap)) {
            _mesa_error(ctx, GL_INVALID_OPERATION,
                        "glBitmap(invalid PBO access)");
            return;
         }
         if (ctx->Unpack.BufferObj->Pointer) {
            /* buffer is mapped - that's an error */
            _mesa_error(ctx, GL_INVALID_OPERATION, "glBitmap(PBO is mapped)");
            return;
         }
      }

>>>>>>> d3f7b463
      ctx->Driver.Bitmap( ctx, x, y, width, height, &ctx->Unpack, bitmap );
   }
#if _HAVE_FULL_GL
   else if (ctx->RenderMode == GL_FEEDBACK) {
      FLUSH_CURRENT(ctx, 0);
      FEEDBACK_TOKEN( ctx, (GLfloat) (GLint) GL_BITMAP_TOKEN );
      _mesa_feedback_vertex( ctx,
                             ctx->Current.RasterPos,
                             ctx->Current.RasterColor,
                             ctx->Current.RasterIndex, 
                             ctx->Current.RasterTexCoords[0] );
   }
   else {
      ASSERT(ctx->RenderMode == GL_SELECT);
      /* Do nothing.  See OpenGL Spec, Appendix B, Corollary 6. */
   }
#endif

   /* update raster position */
   ctx->Current.RasterPos[0] += xmove;
   ctx->Current.RasterPos[1] += ymove;
}



#if 0  /* experimental */
/*
 * Execute glDrawDepthPixelsMESA().  This function accepts both a color
 * image and depth (Z) image.  Rasterization produces fragments with
 * color and Z taken from these images.  This function is intended for
 * Z-compositing.  Normally, this operation requires two glDrawPixels
 * calls with stencil testing.
 */
void GLAPIENTRY
_mesa_DrawDepthPixelsMESA( GLsizei width, GLsizei height,
                           GLenum colorFormat, GLenum colorType,
                           const GLvoid *colors,
                           GLenum depthType, const GLvoid *depths )
{
   GET_CURRENT_CONTEXT(ctx);
   ASSERT_OUTSIDE_BEGIN_END_AND_FLUSH(ctx);

   if (width < 0 || height < 0) {
      _mesa_error( ctx, GL_INVALID_VALUE,
                   "glDrawDepthPixelsMESA(width or height < 0" );
      return;
   }

   if (!ctx->Current.RasterPosValid) {
      return;
   }

   if (ctx->NewState) {
      _mesa_update_state(ctx);
   }

   if (ctx->DrawBuffer->_Status != GL_FRAMEBUFFER_COMPLETE_EXT) {
      _mesa_error(ctx, GL_INVALID_FRAMEBUFFER_OPERATION_EXT,
                  "glDrawDepthPixelsMESA(incomplete framebuffer)");
      return;
   }

   if (ctx->RenderMode == GL_RENDER) {
      /* Round, to satisfy conformance tests (matches SGI's OpenGL) */
      GLint x = IROUND(ctx->Current.RasterPos[0]);
      GLint y = IROUND(ctx->Current.RasterPos[1]);
      ctx->Driver.DrawDepthPixelsMESA(ctx, x, y, width, height,
                                      colorFormat, colorType, colors,
                                      depthType, depths, &ctx->Unpack);
   }
   else if (ctx->RenderMode == GL_FEEDBACK) {
      /* Feedback the current raster pos info */
      FLUSH_CURRENT( ctx, 0 );
      FEEDBACK_TOKEN( ctx, (GLfloat) (GLint) GL_DRAW_PIXEL_TOKEN );
      _mesa_feedback_vertex( ctx,
                             ctx->Current.RasterPos,
                             ctx->Current.RasterColor,
                             ctx->Current.RasterIndex,
                             ctx->Current.RasterTexCoords[0] );
   }
   else {
      ASSERT(ctx->RenderMode == GL_SELECT);
      /* Do nothing.  See OpenGL Spec, Appendix B, Corollary 6. */
   }
}

#endif<|MERGE_RESOLUTION|>--- conflicted
+++ resolved
@@ -1,10 +1,6 @@
 /*
  * Mesa 3-D graphics library
-<<<<<<< HEAD
- * Version:  7.0.3
-=======
  * Version:  7.1
->>>>>>> d3f7b463
  *
  * Copyright (C) 1999-2008  Brian Paul   All Rights Reserved.
  *
@@ -381,8 +377,6 @@
       const GLfloat epsilon = 0.0001;
       GLint x = IFLOOR(ctx->Current.RasterPos[0] + epsilon - xorig);
       GLint y = IFLOOR(ctx->Current.RasterPos[1] + epsilon - yorig);
-<<<<<<< HEAD
-=======
 
       if (ctx->Unpack.BufferObj->Name) {
          /* unpack from PBO */
@@ -400,7 +394,6 @@
          }
       }
 
->>>>>>> d3f7b463
       ctx->Driver.Bitmap( ctx, x, y, width, height, &ctx->Unpack, bitmap );
    }
 #if _HAVE_FULL_GL
