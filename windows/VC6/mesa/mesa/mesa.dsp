--- conflicted
+++ resolved
@@ -1,1558 +1,1582 @@
-# Microsoft Developer Studio Project File - Name="mesa" - Package Owner=<4>
-# Microsoft Developer Studio Generated Build File, Format Version 6.00
-# ** DO NOT EDIT **
-
-# TARGTYPE "Win32 (x86) Static Library" 0x0104
-
-CFG=mesa - Win32 Debug x86
-!MESSAGE This is not a valid makefile. To build this project using NMAKE,
-!MESSAGE use the Export Makefile command and run
-!MESSAGE 
-!MESSAGE NMAKE /f "mesa.mak".
-!MESSAGE 
-!MESSAGE You can specify a configuration when running NMAKE
-!MESSAGE by defining the macro CFG on the command line. For example:
-!MESSAGE 
-!MESSAGE NMAKE /f "mesa.mak" CFG="mesa - Win32 Debug x86"
-!MESSAGE 
-!MESSAGE Possible choices for configuration are:
-!MESSAGE 
-!MESSAGE "mesa - Win32 Release" (based on "Win32 (x86) Static Library")
-!MESSAGE "mesa - Win32 Debug" (based on "Win32 (x86) Static Library")
-!MESSAGE "mesa - Win32 Release x86" (based on "Win32 (x86) Static Library")
-!MESSAGE "mesa - Win32 Debug x86" (based on "Win32 (x86) Static Library")
-!MESSAGE 
-
-# Begin Project
-# PROP AllowPerConfigDependencies 0
-# PROP Scc_ProjName ""
-# PROP Scc_LocalPath ""
-CPP=cl.exe
-RSC=rc.exe
-
-!IF  "$(CFG)" == "mesa - Win32 Release"
-
-# PROP BASE Use_MFC 0
-# PROP BASE Use_Debug_Libraries 0
-# PROP BASE Output_Dir "Release"
-# PROP BASE Intermediate_Dir "Release"
-# PROP BASE Target_Dir ""
-# PROP Use_MFC 0
-# PROP Use_Debug_Libraries 0
-# PROP Output_Dir "Release"
-# PROP Intermediate_Dir "Release"
-# PROP Target_Dir ""
-# ADD BASE CPP /nologo /W3 /GX /O2 /D "WIN32" /D "NDEBUG" /D "_MBCS" /D "_LIB" /YX /FD /c
-# ADD CPP /nologo /W3 /GX /O2 /I "../../../../include" /I "../../../../src/mesa" /I "../../../../src/mesa/glapi" /I "../../../../src/mesa/main" /I "../../../../src/mesa/shader" /I "../../../../src/mesa/shader/slang" /I "../../../../src/mesa/shader/grammar" /D "NDEBUG" /D "WIN32" /D "_MBCS" /D "_LIB" /D "_DLL" /D "BUILD_GL32" /D "MESA_MINWARN" /YX /FD /Zm1000 /c
-# ADD BASE RSC /l 0x409 /d "NDEBUG"
-# ADD RSC /l 0x409 /d "NDEBUG"
-BSC32=bscmake.exe
-# ADD BASE BSC32 /nologo
-# ADD BSC32 /nologo
-LIB32=link.exe -lib
-# ADD BASE LIB32 /nologo
-# ADD LIB32 /nologo
-
-!ELSEIF  "$(CFG)" == "mesa - Win32 Debug"
-
-# PROP BASE Use_MFC 0
-# PROP BASE Use_Debug_Libraries 1
-# PROP BASE Output_Dir "Debug"
-# PROP BASE Intermediate_Dir "Debug"
-# PROP BASE Target_Dir ""
-# PROP Use_MFC 0
-# PROP Use_Debug_Libraries 1
-# PROP Output_Dir "Debug"
-# PROP Intermediate_Dir "Debug"
-# PROP Target_Dir ""
-# ADD BASE CPP /nologo /W3 /Gm /GX /ZI /Od /D "WIN32" /D "_DEBUG" /D "_MBCS" /D "_LIB" /YX /FD /GZ /c
-# ADD CPP /nologo /W3 /Gm /GX /Zi /Od /I "../../../../include" /I "../../../../src/mesa" /I "../../../../src/mesa/glapi" /I "../../../../src/mesa/main" /I "../../../../src/mesa/shader" /I "../../../../src/mesa/shader/slang" /I "../../../../src/mesa/shader/grammar" /D "_DEBUG" /D "WIN32" /D "_MBCS" /D "_LIB" /D "_DLL" /D "BUILD_GL32" /D "MESA_MINWARN" /Fr /FD /GZ /Zm1000 /c
-# ADD BASE RSC /l 0x409 /d "_DEBUG"
-# ADD RSC /l 0x409 /d "_DEBUG"
-BSC32=bscmake.exe
-# ADD BASE BSC32 /nologo
-# ADD BSC32 /nologo
-LIB32=link.exe -lib
-# ADD BASE LIB32 /nologo
-# ADD LIB32 /nologo
-
-!ELSEIF  "$(CFG)" == "mesa - Win32 Release x86"
-
-# PROP BASE Use_MFC 0
-# PROP BASE Use_Debug_Libraries 0
-# PROP BASE Output_Dir "mesa___Win32_Release_x86"
-# PROP BASE Intermediate_Dir "mesa___Win32_Release_x86"
-# PROP BASE Target_Dir ""
-# PROP Use_MFC 0
-# PROP Use_Debug_Libraries 0
-# PROP Output_Dir "Release_x86"
-# PROP Intermediate_Dir "Release_x86"
-# PROP Target_Dir ""
-# ADD BASE CPP /nologo /W3 /GX /O2 /I "../../../../include" /I "../../../../src/mesa" /I "../../../../src/mesa/glapi" /I "../../../../src/mesa/main" /I "../../../../src/mesa/shader" /I "../../../../src/mesa/shader/slang" /I "../../../../src/mesa/shader/grammar" /D "NDEBUG" /D "WIN32" /D "_MBCS" /D "_LIB" /D "_DLL" /D "BUILD_GL32" /D "MESA_MINWARN" /YX /FD /Zm1000 /c
-# ADD CPP /nologo /W3 /GX /O2 /I "../../../../include" /I "../../../../src/mesa" /I "../../../../src/mesa/glapi" /I "../../../../src/mesa/main" /I "../../../../src/mesa/shader" /I "../../../../src/mesa/shader/slang" /I "../../../../src/mesa/shader/grammar" /D "NDEBUG" /D "WIN32" /D "_MBCS" /D "_LIB" /D "_DLL" /D "BUILD_GL32" /D "MESA_MINWARN" /D "SLANG_X86" /YX /FD /Zm1000 /c
-# ADD BASE RSC /l 0x409 /d "NDEBUG"
-# ADD RSC /l 0x409 /d "NDEBUG"
-BSC32=bscmake.exe
-# ADD BASE BSC32 /nologo
-# ADD BSC32 /nologo
-LIB32=link.exe -lib
-# ADD BASE LIB32 /nologo
-# ADD LIB32 /nologo
-
-!ELSEIF  "$(CFG)" == "mesa - Win32 Debug x86"
-
-# PROP BASE Use_MFC 0
-# PROP BASE Use_Debug_Libraries 1
-# PROP BASE Output_Dir "mesa___Win32_Debug_x86"
-# PROP BASE Intermediate_Dir "mesa___Win32_Debug_x86"
-# PROP BASE Target_Dir ""
-# PROP Use_MFC 0
-# PROP Use_Debug_Libraries 1
-# PROP Output_Dir "Debug_x86"
-# PROP Intermediate_Dir "Debug_x86"
-# PROP Target_Dir ""
-# ADD BASE CPP /nologo /W3 /Gm /GX /Zi /Od /I "../../../../include" /I "../../../../src/mesa" /I "../../../../src/mesa/glapi" /I "../../../../src/mesa/main" /I "../../../../src/mesa/shader" /I "../../../../src/mesa/shader/slang" /I "../../../../src/mesa/shader/grammar" /D "_DEBUG" /D "WIN32" /D "_MBCS" /D "_LIB" /D "_DLL" /D "BUILD_GL32" /D "MESA_MINWARN" /Fr /FD /GZ /Zm1000 /c
-# ADD CPP /nologo /W3 /Gm /GX /Zi /Od /I "../../../../include" /I "../../../../src/mesa" /I "../../../../src/mesa/glapi" /I "../../../../src/mesa/main" /I "../../../../src/mesa/shader" /I "../../../../src/mesa/shader/slang" /I "../../../../src/mesa/shader/grammar" /D "_DEBUG" /D "WIN32" /D "_MBCS" /D "_LIB" /D "_DLL" /D "BUILD_GL32" /D "MESA_MINWARN" /D "SLANG_X86" /Fr /FD /GZ /Zm1000 /c
-# ADD BASE RSC /l 0x409 /d "_DEBUG"
-# ADD RSC /l 0x409 /d "_DEBUG"
-BSC32=bscmake.exe
-# ADD BASE BSC32 /nologo
-# ADD BSC32 /nologo
-LIB32=link.exe -lib
-# ADD BASE LIB32 /nologo
-# ADD LIB32 /nologo
-
-!ENDIF 
-
-# Begin Target
-
-# Name "mesa - Win32 Release"
-# Name "mesa - Win32 Debug"
-# Name "mesa - Win32 Release x86"
-# Name "mesa - Win32 Debug x86"
-# Begin Group "Source Files"
-
-# PROP Default_Filter "cpp;c;cxx;rc;def;r;odl;idl;hpj;bat"
-# Begin Source File
-
-SOURCE=..\..\..\..\src\mesa\array_cache\ac_context.c
-# End Source File
-# Begin Source File
-
-SOURCE=..\..\..\..\src\mesa\array_cache\ac_import.c
-# End Source File
-# Begin Source File
-
-SOURCE=..\..\..\..\src\mesa\main\accum.c
-# End Source File
-# Begin Source File
-
-SOURCE=..\..\..\..\src\mesa\main\api_arrayelt.c
-# End Source File
-# Begin Source File
-
-SOURCE=..\..\..\..\src\mesa\main\api_loopback.c
-# End Source File
-# Begin Source File
-
-SOURCE=..\..\..\..\src\mesa\main\api_noop.c
-# End Source File
-# Begin Source File
-
-SOURCE=..\..\..\..\src\mesa\main\api_validate.c
-# End Source File
-# Begin Source File
-
-SOURCE=..\..\..\..\src\mesa\main\arrayobj.c
-# End Source File
-# Begin Source File
-
-SOURCE=..\..\..\..\src\mesa\shader\arbprogparse.c
-# End Source File
-# Begin Source File
-
-SOURCE=..\..\..\..\src\mesa\shader\arbprogram.c
-# End Source File
-# Begin Source File
-
-SOURCE=..\..\..\..\src\mesa\shader\atifragshader.c
-# End Source File
-# Begin Source File
-
-SOURCE=..\..\..\..\src\mesa\main\attrib.c
-# End Source File
-# Begin Source File
-
-SOURCE=..\..\..\..\src\mesa\main\blend.c
-# End Source File
-# Begin Source File
-
-SOURCE=..\..\..\..\src\mesa\main\bufferobj.c
-# End Source File
-# Begin Source File
-
-SOURCE=..\..\..\..\src\mesa\main\buffers.c
-# End Source File
-# Begin Source File
-
-SOURCE=..\..\..\..\src\mesa\main\clip.c
-# End Source File
-# Begin Source File
-
-SOURCE=..\..\..\..\src\mesa\main\colortab.c
-# End Source File
-# Begin Source File
-
-SOURCE=..\..\..\..\src\mesa\main\context.c
-# End Source File
-# Begin Source File
-
-SOURCE=..\..\..\..\src\mesa\main\convolve.c
-# End Source File
-# Begin Source File
-
-SOURCE=..\..\..\..\src\mesa\main\debug.c
-# End Source File
-# Begin Source File
-
-SOURCE=..\..\..\..\src\mesa\main\depth.c
-# End Source File
-# Begin Source File
-
-SOURCE=..\..\..\..\src\mesa\main\depthstencil.c
-# End Source File
-# Begin Source File
-
-SOURCE=..\..\..\..\src\mesa\main\dispatch.c
-# End Source File
-# Begin Source File
-
-SOURCE=..\..\..\..\src\mesa\main\dlist.c
-# End Source File
-# Begin Source File
-
-SOURCE=..\..\..\..\src\mesa\main\drawpix.c
-# End Source File
-# Begin Source File
-
-SOURCE=..\..\..\..\src\mesa\main\enable.c
-# End Source File
-# Begin Source File
-
-SOURCE=..\..\..\..\src\mesa\main\enums.c
-# End Source File
-# Begin Source File
-
-SOURCE=..\..\..\..\src\mesa\main\eval.c
-# End Source File
-# Begin Source File
-
-SOURCE=..\..\..\..\src\mesa\main\execmem.c
-# End Source File
-# Begin Source File
-
-SOURCE=..\..\..\..\src\mesa\main\extensions.c
-# End Source File
-# Begin Source File
-
-SOURCE=..\..\..\..\src\mesa\main\fbobject.c
-# End Source File
-# Begin Source File
-
-SOURCE=..\..\..\..\src\mesa\main\feedback.c
-# End Source File
-# Begin Source File
-
-SOURCE=..\..\..\..\src\mesa\main\fog.c
-# End Source File
-# Begin Source File
-
-SOURCE=..\..\..\..\src\mesa\main\framebuffer.c
-# End Source File
-# Begin Source File
-
-SOURCE=..\..\..\..\src\mesa\main\get.c
-# End Source File
-# Begin Source File
-
-SOURCE=..\..\..\..\src\mesa\main\getstring.c
-# End Source File
-# Begin Source File
-
-SOURCE=..\..\..\..\src\mesa\glapi\glapi.c
-# End Source File
-# Begin Source File
-
-SOURCE=..\..\..\..\src\mesa\glapi\glthread.c
-# End Source File
-# Begin Source File
-
-SOURCE=..\..\..\..\src\mesa\shader\grammar\grammar.c
-
-!IF  "$(CFG)" == "mesa - Win32 Release"
-
-# PROP Exclude_From_Build 1
-
-!ELSEIF  "$(CFG)" == "mesa - Win32 Debug"
-
-# PROP Exclude_From_Build 1
-
-!ELSEIF  "$(CFG)" == "mesa - Win32 Release x86"
-
-# PROP BASE Exclude_From_Build 1
-# PROP Exclude_From_Build 1
-
-!ELSEIF  "$(CFG)" == "mesa - Win32 Debug x86"
-
-# PROP BASE Exclude_From_Build 1
-# PROP Exclude_From_Build 1
-
-!ENDIF 
-
-# End Source File
-# Begin Source File
-
-SOURCE=..\..\..\..\src\mesa\shader\grammar\grammar_mesa.c
-# End Source File
-# Begin Source File
-
-SOURCE=..\..\..\..\src\mesa\main\hash.c
-# End Source File
-# Begin Source File
-
-SOURCE=..\..\..\..\src\mesa\main\hint.c
-# End Source File
-# Begin Source File
-
-SOURCE=..\..\..\..\src\mesa\main\histogram.c
-# End Source File
-# Begin Source File
-
-SOURCE=..\..\..\..\src\mesa\main\image.c
-# End Source File
-# Begin Source File
-
-SOURCE=..\..\..\..\src\mesa\main\imports.c
-
-!IF  "$(CFG)" == "mesa - Win32 Release"
-
-!ELSEIF  "$(CFG)" == "mesa - Win32 Debug"
-
-!ELSEIF  "$(CFG)" == "mesa - Win32 Release x86"
-
-# ADD CPP /YX
-
-!ELSEIF  "$(CFG)" == "mesa - Win32 Debug x86"
-
-!ENDIF 
-
-# End Source File
-# Begin Source File
-
-SOURCE=..\..\..\..\src\mesa\main\light.c
-# End Source File
-# Begin Source File
-
-SOURCE=..\..\..\..\src\mesa\main\lines.c
-# End Source File
-# Begin Source File
-
-SOURCE=..\..\..\..\src\mesa\math\m_debug_clip.c
-# End Source File
-# Begin Source File
-
-SOURCE=..\..\..\..\src\mesa\math\m_debug_norm.c
-# End Source File
-# Begin Source File
-
-SOURCE=..\..\..\..\src\mesa\math\m_debug_xform.c
-# End Source File
-# Begin Source File
-
-SOURCE=..\..\..\..\src\mesa\math\m_eval.c
-# End Source File
-# Begin Source File
-
-SOURCE=..\..\..\..\src\mesa\math\m_matrix.c
-# End Source File
-# Begin Source File
-
-SOURCE=..\..\..\..\src\mesa\math\m_translate.c
-# End Source File
-# Begin Source File
-
-SOURCE=..\..\..\..\src\mesa\math\m_vector.c
-# End Source File
-# Begin Source File
-
-SOURCE=..\..\..\..\src\mesa\math\m_xform.c
-# End Source File
-# Begin Source File
-
-SOURCE=..\..\..\..\src\mesa\main\matrix.c
-# End Source File
-# Begin Source File
-
-SOURCE=..\..\..\..\src\mesa\main\mipmap.c
-# End Source File
-# Begin Source File
-
-SOURCE=..\..\..\..\src\mesa\main\mm.c
-# End Source File
-# Begin Source File
-
-SOURCE=..\..\..\..\src\mesa\shader\nvfragparse.c
-# End Source File
-# Begin Source File
-
-SOURCE=..\..\..\..\src\mesa\shader\nvprogram.c
-# End Source File
-# Begin Source File
-
-SOURCE=..\..\..\..\src\mesa\shader\nvvertexec.c
-# End Source File
-# Begin Source File
-
-SOURCE=..\..\..\..\src\mesa\shader\nvvertparse.c
-# End Source File
-# Begin Source File
-
-SOURCE=..\..\..\..\src\mesa\main\occlude.c
-# End Source File
-# Begin Source File
-
-SOURCE=..\..\..\..\src\mesa\main\pixel.c
-# End Source File
-# Begin Source File
-
-SOURCE=..\..\..\..\src\mesa\main\points.c
-# End Source File
-# Begin Source File
-
-SOURCE=..\..\..\..\src\mesa\main\polygon.c
-# End Source File
-# Begin Source File
-
-SOURCE=..\..\..\..\src\mesa\shader\program.c
-# End Source File
-# Begin Source File
-
-SOURCE=..\..\..\..\src\mesa\main\rastpos.c
-# End Source File
-# Begin Source File
-
-SOURCE=..\..\..\..\src\mesa\main\rbadaptors.c
-# End Source File
-# Begin Source File
-
-SOURCE=..\..\..\..\src\mesa\main\renderbuffer.c
-# End Source File
-# Begin Source File
-
-SOURCE=..\..\..\..\src\mesa\swrast\s_aaline.c
-# End Source File
-# Begin Source File
-
-SOURCE=..\..\..\..\src\mesa\swrast\s_aatriangle.c
-# End Source File
-# Begin Source File
-
-SOURCE=..\..\..\..\src\mesa\swrast\s_accum.c
-# End Source File
-# Begin Source File
-
-SOURCE=..\..\..\..\src\mesa\swrast\s_alpha.c
-# End Source File
-# Begin Source File
-
-SOURCE=..\..\..\..\src\mesa\swrast\s_arbshader.c
-# End Source File
-# Begin Source File
-
-SOURCE=..\..\..\..\src\mesa\swrast\s_atifragshader.c
-# End Source File
-# Begin Source File
-
-SOURCE=..\..\..\..\src\mesa\swrast\s_bitmap.c
-# End Source File
-# Begin Source File
-
-SOURCE=..\..\..\..\src\mesa\swrast\s_blend.c
-# End Source File
-# Begin Source File
-
-SOURCE=..\..\..\..\src\mesa\swrast\s_blit.c
-# End Source File
-# Begin Source File
-
-SOURCE=..\..\..\..\src\mesa\swrast\s_buffers.c
-# End Source File
-# Begin Source File
-
-SOURCE=..\..\..\..\src\mesa\swrast\s_context.c
-# End Source File
-# Begin Source File
-
-SOURCE=..\..\..\..\src\mesa\swrast\s_copypix.c
-# End Source File
-# Begin Source File
-
-SOURCE=..\..\..\..\src\mesa\swrast\s_depth.c
-# End Source File
-# Begin Source File
-
-SOURCE=..\..\..\..\src\mesa\swrast\s_drawpix.c
-# End Source File
-# Begin Source File
-
-SOURCE=..\..\..\..\src\mesa\swrast\s_feedback.c
-# End Source File
-# Begin Source File
-
-SOURCE=..\..\..\..\src\mesa\swrast\s_fog.c
-# End Source File
-# Begin Source File
-
-SOURCE=..\..\..\..\src\mesa\swrast\s_imaging.c
-# End Source File
-# Begin Source File
-
-SOURCE=..\..\..\..\src\mesa\swrast\s_lines.c
-# End Source File
-# Begin Source File
-
-SOURCE=..\..\..\..\src\mesa\swrast\s_logic.c
-# End Source File
-# Begin Source File
-
-SOURCE=..\..\..\..\src\mesa\swrast\s_masking.c
-# End Source File
-# Begin Source File
-
-SOURCE=..\..\..\..\src\mesa\swrast\s_nvfragprog.c
-# End Source File
-# Begin Source File
-
-SOURCE=..\..\..\..\src\mesa\swrast\s_points.c
-# End Source File
-# Begin Source File
-
-SOURCE=..\..\..\..\src\mesa\swrast\s_readpix.c
-# End Source File
-# Begin Source File
-
-SOURCE=..\..\..\..\src\mesa\swrast\s_span.c
-# End Source File
-# Begin Source File
-
-SOURCE=..\..\..\..\src\mesa\swrast\s_stencil.c
-# End Source File
-# Begin Source File
-
-SOURCE=..\..\..\..\src\mesa\swrast\s_texcombine.c
-# End Source File
-# Begin Source File
-
-SOURCE=..\..\..\..\src\mesa\swrast\s_texfilter.c
-# End Source File
-# Begin Source File
-
-SOURCE=..\..\..\..\src\mesa\swrast\s_texstore.c
-# End Source File
-# Begin Source File
-
-SOURCE=..\..\..\..\src\mesa\swrast\s_triangle.c
-# End Source File
-# Begin Source File
-
-SOURCE=..\..\..\..\src\mesa\swrast\s_zoom.c
-# End Source File
-# Begin Source File
-
-SOURCE=..\..\..\..\src\mesa\shader\shaderobjects.c
-# End Source File
-# Begin Source File
-
-SOURCE=..\..\..\..\src\mesa\shader\shaderobjects_3dlabs.c
-# End Source File
-# Begin Source File
-
-SOURCE=..\..\..\..\src\mesa\shader\slang\slang_analyse.c
-# End Source File
-# Begin Source File
-
-SOURCE=..\..\..\..\src\mesa\shader\slang\slang_assemble.c
-# End Source File
-# Begin Source File
-
-SOURCE=..\..\..\..\src\mesa\shader\slang\slang_assemble_assignment.c
-# End Source File
-# Begin Source File
-
-SOURCE=..\..\..\..\src\mesa\shader\slang\slang_assemble_conditional.c
-# End Source File
-# Begin Source File
-
-SOURCE=..\..\..\..\src\mesa\shader\slang\slang_assemble_constructor.c
-# End Source File
-# Begin Source File
-
-SOURCE=..\..\..\..\src\mesa\shader\slang\slang_assemble_typeinfo.c
-# End Source File
-# Begin Source File
-
-SOURCE=..\..\..\..\src\mesa\shader\slang\slang_compile.c
-# End Source File
-# Begin Source File
-
-SOURCE=..\..\..\..\src\mesa\shader\slang\slang_compile_function.c
-# End Source File
-# Begin Source File
-
-SOURCE=..\..\..\..\src\mesa\shader\slang\slang_compile_operation.c
-# End Source File
-# Begin Source File
-
-SOURCE=..\..\..\..\src\mesa\shader\slang\slang_compile_struct.c
-# End Source File
-# Begin Source File
-
-SOURCE=..\..\..\..\src\mesa\shader\slang\slang_compile_variable.c
-# End Source File
-# Begin Source File
-
-SOURCE=..\..\..\..\src\mesa\shader\slang\slang_execute.c
-# End Source File
-# Begin Source File
-
-SOURCE=..\..\..\..\src\mesa\shader\slang\slang_execute_x86.c
-# End Source File
-# Begin Source File
-
-SOURCE=..\..\..\..\src\mesa\shader\slang\slang_export.c
-# End Source File
-# Begin Source File
-
-SOURCE=..\..\..\..\src\mesa\shader\slang\slang_library_noise.c
-# End Source File
-# Begin Source File
-
-SOURCE=..\..\..\..\src\mesa\shader\slang\slang_library_texsample.c
-# End Source File
-# Begin Source File
-
-SOURCE=..\..\..\..\src\mesa\shader\slang\slang_link.c
-# End Source File
-# Begin Source File
-
-SOURCE=..\..\..\..\src\mesa\shader\slang\slang_preprocess.c
-# End Source File
-# Begin Source File
-
-SOURCE=..\..\..\..\src\mesa\shader\slang\slang_storage.c
-# End Source File
-# Begin Source File
-
-SOURCE=..\..\..\..\src\mesa\shader\slang\slang_utility.c
-# End Source File
-# Begin Source File
-
-SOURCE=..\..\..\..\src\mesa\swrast_setup\ss_context.c
-# End Source File
-# Begin Source File
-
-SOURCE=..\..\..\..\src\mesa\swrast_setup\ss_triangle.c
-# End Source File
-# Begin Source File
-
-SOURCE=..\..\..\..\src\mesa\main\state.c
-# End Source File
-# Begin Source File
-
-SOURCE=..\..\..\..\src\mesa\main\stencil.c
-# End Source File
-# Begin Source File
-
-SOURCE=..\..\..\..\src\mesa\tnl\t_context.c
-# End Source File
-# Begin Source File
-
-<<<<<<< HEAD
-SOURCE=..\..\..\..\src\mesa\tnl\t_draw.c
-=======
-SOURCE=..\..\..\..\src\mesa\tnl\t_pipeline.c
-# End Source File
-# Begin Source File
-
-SOURCE=..\..\..\..\src\mesa\tnl\t_save_loopback.c
-# End Source File
-# Begin Source File
-
-SOURCE=..\..\..\..\src\mesa\tnl\t_save_playback.c
->>>>>>> d3f7b463
-# End Source File
-# Begin Source File
-
-SOURCE=..\..\..\..\src\mesa\tnl\t_pipeline.c
-# End Source File
-# Begin Source File
-
-SOURCE=..\..\..\..\src\mesa\tnl\t_vb_cull.c
-# End Source File
-# Begin Source File
-
-SOURCE=..\..\..\..\src\mesa\tnl\t_vb_fog.c
-# End Source File
-# Begin Source File
-
-SOURCE=..\..\..\..\src\mesa\tnl\t_vb_light.c
-# End Source File
-# Begin Source File
-
-SOURCE=..\..\..\..\src\mesa\tnl\t_vb_normals.c
-# End Source File
-# Begin Source File
-
-SOURCE=..\..\..\..\src\mesa\tnl\t_vb_points.c
-# End Source File
-# Begin Source File
-
-SOURCE=..\..\..\..\src\mesa\tnl\t_vb_program.c
-# End Source File
-# Begin Source File
-
-SOURCE=..\..\..\..\src\mesa\tnl\t_vb_render.c
-# End Source File
-# Begin Source File
-
-SOURCE=..\..\..\..\src\mesa\tnl\t_vb_texgen.c
-# End Source File
-# Begin Source File
-
-SOURCE=..\..\..\..\src\mesa\tnl\t_vb_texmat.c
-# End Source File
-# Begin Source File
-
-SOURCE=..\..\..\..\src\mesa\tnl\t_vb_vertex.c
-# End Source File
-# Begin Source File
-
-SOURCE=..\..\..\..\src\mesa\tnl\t_vertex.c
-# End Source File
-# Begin Source File
-
-SOURCE=..\..\..\..\src\mesa\tnl\t_vertex_generic.c
-# End Source File
-# Begin Source File
-
-SOURCE=..\..\..\..\src\mesa\tnl\t_vp_build.c
-# End Source File
-# Begin Source File
-
-SOURCE=..\..\..\..\src\mesa\main\texcompress.c
-# End Source File
-# Begin Source File
-
-SOURCE=..\..\..\..\src\mesa\main\texcompress_fxt1.c
-# End Source File
-# Begin Source File
-
-SOURCE=..\..\..\..\src\mesa\main\texcompress_s3tc.c
-# End Source File
-# Begin Source File
-
-SOURCE=..\..\..\..\src\mesa\main\texenvprogram.c
-# End Source File
-# Begin Source File
-
-SOURCE=..\..\..\..\src\mesa\main\texformat.c
-# End Source File
-# Begin Source File
-
-SOURCE=..\..\..\..\src\mesa\main\teximage.c
-# End Source File
-# Begin Source File
-
-SOURCE=..\..\..\..\src\mesa\main\texobj.c
-# End Source File
-# Begin Source File
-
-SOURCE=..\..\..\..\src\mesa\main\texrender.c
-# End Source File
-# Begin Source File
-
-SOURCE=..\..\..\..\src\mesa\main\texstate.c
-# End Source File
-# Begin Source File
-
-SOURCE=..\..\..\..\src\mesa\main\texstore.c
-# End Source File
-# Begin Source File
-
-SOURCE=..\..\..\..\src\mesa\main\varray.c
-# End Source File
-# Begin Source File
-
-SOURCE=..\..\..\..\src\mesa\main\vsnprintf.c
-
-!IF  "$(CFG)" == "mesa - Win32 Release"
-
-# PROP Exclude_From_Build 1
-
-!ELSEIF  "$(CFG)" == "mesa - Win32 Debug"
-
-# PROP Exclude_From_Build 1
-
-!ELSEIF  "$(CFG)" == "mesa - Win32 Release x86"
-
-# PROP BASE Exclude_From_Build 1
-# PROP Exclude_From_Build 1
-
-!ELSEIF  "$(CFG)" == "mesa - Win32 Debug x86"
-
-# PROP BASE Exclude_From_Build 1
-# PROP Exclude_From_Build 1
-
-!ENDIF 
-
-# End Source File
-# Begin Source File
-
-SOURCE=..\..\..\..\src\mesa\main\vtxfmt.c
-# End Source File
-# Begin Source File
-
-SOURCE=..\..\..\..\src\mesa\x86\rtasm\x86sse.c
-
-!IF  "$(CFG)" == "mesa - Win32 Release"
-
-# PROP Exclude_From_Build 1
-
-!ELSEIF  "$(CFG)" == "mesa - Win32 Debug"
-
-# PROP Exclude_From_Build 1
-
-!ELSEIF  "$(CFG)" == "mesa - Win32 Release x86"
-
-!ELSEIF  "$(CFG)" == "mesa - Win32 Debug x86"
-
-# PROP BASE Exclude_From_Build 1
-
-!ENDIF 
-
-# End Source File
-# End Group
-# Begin Group "Header Files"
-
-# PROP Default_Filter "h;hpp;hxx;hm;inl"
-# Begin Source File
-
-SOURCE=..\..\..\..\src\mesa\array_cache\ac_context.h
-# End Source File
-# Begin Source File
-
-SOURCE=..\..\..\..\src\mesa\array_cache\acache.h
-# End Source File
-# Begin Source File
-
-SOURCE=..\..\..\..\src\mesa\main\accum.h
-# End Source File
-# Begin Source File
-
-SOURCE=..\..\..\..\src\mesa\main\api_arrayelt.h
-# End Source File
-# Begin Source File
-
-SOURCE=..\..\..\..\src\mesa\main\api_eval.h
-# End Source File
-# Begin Source File
-
-SOURCE=..\..\..\..\src\mesa\main\api_loopback.h
-# End Source File
-# Begin Source File
-
-SOURCE=..\..\..\..\src\mesa\main\api_noop.h
-# End Source File
-# Begin Source File
-
-SOURCE=..\..\..\..\src\mesa\main\api_validate.h
-# End Source File
-# Begin Source File
-
-SOURCE=..\..\..\..\src\mesa\main\arrayobj.h
-# End Source File
-# Begin Source File
-
-SOURCE=..\..\..\..\src\mesa\shader\arbprogparse.h
-# End Source File
-# Begin Source File
-
-SOURCE=..\..\..\..\src\mesa\shader\arbprogram.h
-# End Source File
-# Begin Source File
-
-SOURCE=..\..\..\..\src\mesa\shader\arbprogram_syn.h
-# End Source File
-# Begin Source File
-
-SOURCE=..\..\..\..\src\mesa\shader\atifragshader.h
-# End Source File
-# Begin Source File
-
-SOURCE=..\..\..\..\src\mesa\main\attrib.h
-# End Source File
-# Begin Source File
-
-SOURCE=..\..\..\..\src\mesa\main\bitset.h
-# End Source File
-# Begin Source File
-
-SOURCE=..\..\..\..\src\mesa\main\blend.h
-# End Source File
-# Begin Source File
-
-SOURCE=..\..\..\..\src\mesa\main\bufferobj.h
-# End Source File
-# Begin Source File
-
-SOURCE=..\..\..\..\src\mesa\main\buffers.h
-# End Source File
-# Begin Source File
-
-SOURCE=..\..\..\..\src\mesa\main\clip.h
-# End Source File
-# Begin Source File
-
-SOURCE=..\..\..\..\src\mesa\main\colormac.h
-# End Source File
-# Begin Source File
-
-SOURCE=..\..\..\..\src\mesa\main\colortab.h
-# End Source File
-# Begin Source File
-
-SOURCE=..\..\..\..\src\mesa\main\config.h
-# End Source File
-# Begin Source File
-
-SOURCE=..\..\..\..\src\mesa\main\context.h
-# End Source File
-# Begin Source File
-
-SOURCE=..\..\..\..\src\mesa\main\convolve.h
-# End Source File
-# Begin Source File
-
-SOURCE=..\..\..\..\src\mesa\main\dd.h
-# End Source File
-# Begin Source File
-
-SOURCE=..\..\..\..\src\mesa\main\debug.h
-# End Source File
-# Begin Source File
-
-SOURCE=..\..\..\..\src\mesa\main\depth.h
-# End Source File
-# Begin Source File
-
-SOURCE=..\..\..\..\src\mesa\main\depthstencil.h
-# End Source File
-# Begin Source File
-
-SOURCE=..\..\..\..\src\mesa\main\dlist.h
-# End Source File
-# Begin Source File
-
-SOURCE=..\..\..\..\src\mesa\main\drawpix.h
-# End Source File
-# Begin Source File
-
-SOURCE=..\..\..\..\src\mesa\main\enable.h
-# End Source File
-# Begin Source File
-
-SOURCE=..\..\..\..\src\mesa\main\enums.h
-# End Source File
-# Begin Source File
-
-SOURCE=..\..\..\..\src\mesa\main\eval.h
-# End Source File
-# Begin Source File
-
-SOURCE=..\..\..\..\src\mesa\main\extensions.h
-# End Source File
-# Begin Source File
-
-SOURCE=..\..\..\..\src\mesa\main\fbobject.h
-# End Source File
-# Begin Source File
-
-SOURCE=..\..\..\..\src\mesa\main\feedback.h
-# End Source File
-# Begin Source File
-
-SOURCE=..\..\..\..\src\mesa\main\fog.h
-# End Source File
-# Begin Source File
-
-SOURCE=..\..\..\..\src\mesa\main\framebuffer.h
-# End Source File
-# Begin Source File
-
-SOURCE=..\..\..\..\src\mesa\main\get.h
-# End Source File
-# Begin Source File
-
-SOURCE=..\..\..\..\src\mesa\glapi\glapi.h
-# End Source File
-# Begin Source File
-
-SOURCE=..\..\..\..\src\mesa\glapi\glapioffsets.h
-# End Source File
-# Begin Source File
-
-SOURCE=..\..\..\..\src\mesa\glapi\glapitable.h
-# End Source File
-# Begin Source File
-
-SOURCE=..\..\..\..\src\mesa\glapi\glapitemp.h
-# End Source File
-# Begin Source File
-
-SOURCE=..\..\..\..\src\mesa\main\glheader.h
-# End Source File
-# Begin Source File
-
-SOURCE=..\..\..\..\src\mesa\glapi\glprocs.h
-# End Source File
-# Begin Source File
-
-SOURCE=..\..\..\..\src\mesa\glapi\glthread.h
-# End Source File
-# Begin Source File
-
-SOURCE=..\..\..\..\src\mesa\shader\grammar\grammar.h
-# End Source File
-# Begin Source File
-
-SOURCE=..\..\..\..\src\mesa\shader\grammar\grammar_mesa.h
-# End Source File
-# Begin Source File
-
-SOURCE=..\..\..\..\src\mesa\shader\grammar\grammar_syn.h
-# End Source File
-# Begin Source File
-
-SOURCE=..\..\..\..\src\mesa\main\hash.h
-# End Source File
-# Begin Source File
-
-SOURCE=..\..\..\..\src\mesa\main\hint.h
-# End Source File
-# Begin Source File
-
-SOURCE=..\..\..\..\src\mesa\main\histogram.h
-# End Source File
-# Begin Source File
-
-SOURCE=..\..\..\..\src\mesa\main\image.h
-# End Source File
-# Begin Source File
-
-SOURCE=..\..\..\..\src\mesa\main\imports.h
-# End Source File
-# Begin Source File
-
-SOURCE=..\..\..\..\src\mesa\main\light.h
-# End Source File
-# Begin Source File
-
-SOURCE=..\..\..\..\src\mesa\main\lines.h
-# End Source File
-# Begin Source File
-
-SOURCE=..\..\..\..\src\mesa\math\m_clip_tmp.h
-# End Source File
-# Begin Source File
-
-SOURCE=..\..\..\..\src\mesa\math\m_copy_tmp.h
-# End Source File
-# Begin Source File
-
-SOURCE=..\..\..\..\src\mesa\math\m_debug.h
-# End Source File
-# Begin Source File
-
-SOURCE=..\..\..\..\src\mesa\math\m_debug_util.h
-# End Source File
-# Begin Source File
-
-SOURCE=..\..\..\..\src\mesa\math\m_dotprod_tmp.h
-# End Source File
-# Begin Source File
-
-SOURCE=..\..\..\..\src\mesa\math\m_eval.h
-# End Source File
-# Begin Source File
-
-SOURCE=..\..\..\..\src\mesa\math\m_matrix.h
-# End Source File
-# Begin Source File
-
-SOURCE=..\..\..\..\src\mesa\math\m_norm_tmp.h
-# End Source File
-# Begin Source File
-
-SOURCE=..\..\..\..\src\mesa\math\m_trans_tmp.h
-# End Source File
-# Begin Source File
-
-SOURCE=..\..\..\..\src\mesa\math\m_translate.h
-# End Source File
-# Begin Source File
-
-SOURCE=..\..\..\..\src\mesa\math\m_vector.h
-# End Source File
-# Begin Source File
-
-SOURCE=..\..\..\..\src\mesa\math\m_xform.h
-# End Source File
-# Begin Source File
-
-SOURCE=..\..\..\..\src\mesa\math\m_xform_tmp.h
-# End Source File
-# Begin Source File
-
-SOURCE=..\..\..\..\src\mesa\main\macros.h
-# End Source File
-# Begin Source File
-
-SOURCE=..\..\..\..\src\mesa\math\mathmod.h
-# End Source File
-# Begin Source File
-
-SOURCE=..\..\..\..\src\mesa\main\matrix.h
-# End Source File
-# Begin Source File
-
-SOURCE=..\..\..\..\src\mesa\main\mm.h
-# End Source File
-# Begin Source File
-
-SOURCE=..\..\..\..\src\mesa\main\mtypes.h
-# End Source File
-# Begin Source File
-
-SOURCE=..\..\..\..\src\mesa\shader\nvfragparse.h
-# End Source File
-# Begin Source File
-
-SOURCE=..\..\..\..\src\mesa\shader\nvfragprog.h
-# End Source File
-# Begin Source File
-
-SOURCE=..\..\..\..\src\mesa\shader\nvprogram.h
-# End Source File
-# Begin Source File
-
-SOURCE=..\..\..\..\src\mesa\shader\nvvertexec.h
-# End Source File
-# Begin Source File
-
-SOURCE=..\..\..\..\src\mesa\shader\nvvertparse.h
-# End Source File
-# Begin Source File
-
-SOURCE=..\..\..\..\src\mesa\shader\nvvertprog.h
-# End Source File
-# Begin Source File
-
-SOURCE=..\..\..\..\src\mesa\main\occlude.h
-# End Source File
-# Begin Source File
-
-SOURCE=..\..\..\..\src\mesa\main\pixel.h
-# End Source File
-# Begin Source File
-
-SOURCE=..\..\..\..\src\mesa\main\points.h
-# End Source File
-# Begin Source File
-
-SOURCE=..\..\..\..\src\mesa\main\polygon.h
-# End Source File
-# Begin Source File
-
-SOURCE=..\..\..\..\src\mesa\shader\program.h
-# End Source File
-# Begin Source File
-
-SOURCE=..\..\..\..\src\mesa\main\rastpos.h
-# End Source File
-# Begin Source File
-
-SOURCE=..\..\..\..\src\mesa\main\rbadaptors.h
-# End Source File
-# Begin Source File
-
-SOURCE=..\..\..\..\src\mesa\main\renderbuffer.h
-# End Source File
-# Begin Source File
-
-SOURCE=..\..\..\..\src\mesa\swrast\s_aaline.h
-# End Source File
-# Begin Source File
-
-SOURCE=..\..\..\..\src\mesa\swrast\s_aalinetemp.h
-# End Source File
-# Begin Source File
-
-SOURCE=..\..\..\..\src\mesa\swrast\s_aatriangle.h
-# End Source File
-# Begin Source File
-
-SOURCE=..\..\..\..\src\mesa\swrast\s_aatritemp.h
-# End Source File
-# Begin Source File
-
-SOURCE=..\..\..\..\src\mesa\swrast\s_accum.h
-# End Source File
-# Begin Source File
-
-SOURCE=..\..\..\..\src\mesa\swrast\s_alpha.h
-# End Source File
-# Begin Source File
-
-SOURCE=..\..\..\..\src\mesa\swrast\s_arbshader.h
-# End Source File
-# Begin Source File
-
-SOURCE=..\..\..\..\src\mesa\swrast\s_atifragshader.h
-# End Source File
-# Begin Source File
-
-SOURCE=..\..\..\..\src\mesa\swrast\s_blend.h
-# End Source File
-# Begin Source File
-
-SOURCE=..\..\..\..\src\mesa\swrast\s_context.h
-# End Source File
-# Begin Source File
-
-SOURCE=..\..\..\..\src\mesa\swrast\s_depth.h
-# End Source File
-# Begin Source File
-
-SOURCE=..\..\..\..\src\mesa\swrast\s_drawpix.h
-# End Source File
-# Begin Source File
-
-SOURCE=..\..\..\..\src\mesa\swrast\s_feedback.h
-# End Source File
-# Begin Source File
-
-SOURCE=..\..\..\..\src\mesa\swrast\s_fog.h
-# End Source File
-# Begin Source File
-
-SOURCE=..\..\..\..\src\mesa\swrast\s_lines.h
-# End Source File
-# Begin Source File
-
-SOURCE=..\..\..\..\src\mesa\swrast\s_linetemp.h
-# End Source File
-# Begin Source File
-
-SOURCE=..\..\..\..\src\mesa\swrast\s_logic.h
-# End Source File
-# Begin Source File
-
-SOURCE=..\..\..\..\src\mesa\swrast\s_masking.h
-# End Source File
-# Begin Source File
-
-SOURCE=..\..\..\..\src\mesa\swrast\s_nvfragprog.h
-# End Source File
-# Begin Source File
-
-SOURCE=..\..\..\..\src\mesa\swrast\s_points.h
-# End Source File
-# Begin Source File
-
-SOURCE=..\..\..\..\src\mesa\swrast\s_pointtemp.h
-# End Source File
-# Begin Source File
-
-SOURCE=..\..\..\..\src\mesa\swrast\s_span.h
-# End Source File
-# Begin Source File
-
-SOURCE=..\..\..\..\src\mesa\swrast\s_spantemp.h
-# End Source File
-# Begin Source File
-
-SOURCE=..\..\..\..\src\mesa\swrast\s_stencil.h
-# End Source File
-# Begin Source File
-
-SOURCE=..\..\..\..\src\mesa\swrast\s_texcombine.h
-# End Source File
-# Begin Source File
-
-SOURCE=..\..\..\..\src\mesa\swrast\s_texfilter.h
-# End Source File
-# Begin Source File
-
-SOURCE=..\..\..\..\src\mesa\swrast\s_triangle.h
-# End Source File
-# Begin Source File
-
-SOURCE=..\..\..\..\src\mesa\swrast\s_trispan.h
-# End Source File
-# Begin Source File
-
-SOURCE=..\..\..\..\src\mesa\swrast\s_tritemp.h
-# End Source File
-# Begin Source File
-
-SOURCE=..\..\..\..\src\mesa\swrast\s_zoom.h
-# End Source File
-# Begin Source File
-
-SOURCE=..\..\..\..\src\mesa\shader\shaderobjects.h
-# End Source File
-# Begin Source File
-
-SOURCE=..\..\..\..\src\mesa\shader\shaderobjects_3dlabs.h
-# End Source File
-# Begin Source File
-
-SOURCE=..\..\..\..\src\mesa\main\simple_list.h
-# End Source File
-# Begin Source File
-
-SOURCE=..\..\..\..\src\mesa\shader\slang\slang_analyse.h
-# End Source File
-# Begin Source File
-
-SOURCE=..\..\..\..\src\mesa\shader\slang\slang_assemble.h
-# End Source File
-# Begin Source File
-
-SOURCE=..\..\..\..\src\mesa\shader\slang\slang_assemble_assignment.h
-# End Source File
-# Begin Source File
-
-SOURCE=..\..\..\..\src\mesa\shader\slang\slang_assemble_conditional.h
-# End Source File
-# Begin Source File
-
-SOURCE=..\..\..\..\src\mesa\shader\slang\slang_assemble_constructor.h
-# End Source File
-# Begin Source File
-
-SOURCE=..\..\..\..\src\mesa\shader\slang\slang_assemble_typeinfo.h
-# End Source File
-# Begin Source File
-
-SOURCE=..\..\..\..\src\mesa\shader\slang\slang_compile.h
-# End Source File
-# Begin Source File
-
-SOURCE=..\..\..\..\src\mesa\shader\slang\slang_compile_function.h
-# End Source File
-# Begin Source File
-
-SOURCE=..\..\..\..\src\mesa\shader\slang\slang_compile_operation.h
-# End Source File
-# Begin Source File
-
-SOURCE=..\..\..\..\src\mesa\shader\slang\slang_compile_struct.h
-# End Source File
-# Begin Source File
-
-SOURCE=..\..\..\..\src\mesa\shader\slang\slang_compile_variable.h
-# End Source File
-# Begin Source File
-
-SOURCE=..\..\..\..\src\mesa\shader\slang\slang_execute.h
-# End Source File
-# Begin Source File
-
-SOURCE=..\..\..\..\src\mesa\shader\slang\slang_export.h
-# End Source File
-# Begin Source File
-
-SOURCE=..\..\..\..\src\mesa\shader\slang\slang_library_noise.h
-# End Source File
-# Begin Source File
-
-SOURCE=..\..\..\..\src\mesa\shader\slang\slang_library_texsample.h
-# End Source File
-# Begin Source File
-
-SOURCE=..\..\..\..\src\mesa\shader\slang\slang_link.h
-# End Source File
-# Begin Source File
-
-SOURCE=..\..\..\..\src\mesa\shader\slang\slang_mesa.h
-# End Source File
-# Begin Source File
-
-SOURCE=..\..\..\..\src\mesa\shader\slang\slang_preprocess.h
-# End Source File
-# Begin Source File
-
-SOURCE=..\..\..\..\src\mesa\shader\slang\slang_storage.h
-# End Source File
-# Begin Source File
-
-SOURCE=..\..\..\..\src\mesa\shader\slang\slang_utility.h
-# End Source File
-# Begin Source File
-
-SOURCE=..\..\..\..\src\mesa\swrast_setup\ss_context.h
-# End Source File
-# Begin Source File
-
-SOURCE=..\..\..\..\src\mesa\swrast_setup\ss_triangle.h
-# End Source File
-# Begin Source File
-
-SOURCE=..\..\..\..\src\mesa\swrast_setup\ss_tritmp.h
-# End Source File
-# Begin Source File
-
-SOURCE=..\..\..\..\src\mesa\swrast_setup\ss_vb.h
-# End Source File
-# Begin Source File
-
-SOURCE=..\..\..\..\src\mesa\main\state.h
-# End Source File
-# Begin Source File
-
-SOURCE=..\..\..\..\src\mesa\main\stencil.h
-# End Source File
-# Begin Source File
-
-SOURCE=..\..\..\..\src\mesa\swrast\swrast.h
-# End Source File
-# Begin Source File
-
-SOURCE=..\..\..\..\src\mesa\swrast_setup\swrast_setup.h
-# End Source File
-# Begin Source File
-
-SOURCE=..\..\..\..\src\mesa\tnl\t_array_api.h
-# End Source File
-# Begin Source File
-
-SOURCE=..\..\..\..\src\mesa\tnl\t_array_import.h
-# End Source File
-# Begin Source File
-
-SOURCE=..\..\..\..\src\mesa\tnl\t_context.h
-# End Source File
-# Begin Source File
-
-SOURCE=..\..\..\..\src\mesa\tnl\t_pipeline.h
-# End Source File
-# Begin Source File
-
-SOURCE=..\..\..\..\src\mesa\tnl\t_save_api.h
-# End Source File
-# Begin Source File
-
-SOURCE=..\..\..\..\src\mesa\tnl\t_vb_arbprogram.h
-# End Source File
-# Begin Source File
-
-SOURCE=..\..\..\..\src\mesa\tnl\t_vb_cliptmp.h
-# End Source File
-# Begin Source File
-
-SOURCE=..\..\..\..\src\mesa\tnl\t_vb_lighttmp.h
-# End Source File
-# Begin Source File
-
-SOURCE=..\..\..\..\src\mesa\tnl\t_vb_rendertmp.h
-# End Source File
-# Begin Source File
-
-SOURCE=..\..\..\..\src\mesa\tnl\t_vertex.h
-# End Source File
-# Begin Source File
-
-SOURCE=..\..\..\..\src\mesa\tnl\t_vp_build.h
-# End Source File
-# Begin Source File
-
-SOURCE=..\..\..\..\src\mesa\tnl\t_vtx_api.h
-# End Source File
-# Begin Source File
-
-SOURCE=..\..\..\..\src\mesa\main\texcompress.h
-# End Source File
-# Begin Source File
-
-SOURCE=..\..\..\..\src\mesa\main\texenvprogram.h
-# End Source File
-# Begin Source File
-
-SOURCE=..\..\..\..\src\mesa\main\texformat.h
-# End Source File
-# Begin Source File
-
-SOURCE=..\..\..\..\src\mesa\main\texformat_tmp.h
-# End Source File
-# Begin Source File
-
-SOURCE=..\..\..\..\src\mesa\main\teximage.h
-# End Source File
-# Begin Source File
-
-SOURCE=..\..\..\..\src\mesa\main\texobj.h
-# End Source File
-# Begin Source File
-
-SOURCE=..\..\..\..\src\mesa\main\texrender.h
-# End Source File
-# Begin Source File
-
-SOURCE=..\..\..\..\src\mesa\main\texstate.h
-# End Source File
-# Begin Source File
-
-SOURCE=..\..\..\..\src\mesa\main\texstore.h
-# End Source File
-# Begin Source File
-
-SOURCE=..\..\..\..\src\mesa\tnl\tnl.h
-# End Source File
-# Begin Source File
-
-SOURCE=..\..\..\..\src\mesa\shader\slang\traverse_wrap.h
-# End Source File
-# Begin Source File
-
-SOURCE=..\..\..\..\src\mesa\main\varray.h
-# End Source File
-# Begin Source File
-
-SOURCE=..\..\..\..\src\mesa\main\version.h
-# End Source File
-# Begin Source File
-
-SOURCE=..\..\..\..\src\mesa\main\vtxfmt.h
-# End Source File
-# Begin Source File
-
-SOURCE=..\..\..\..\src\mesa\main\vtxfmt_tmp.h
-# End Source File
-# Begin Source File
-
-SOURCE=..\..\..\..\src\mesa\x86\rtasm\x86sse.h
-# End Source File
-# End Group
-# End Target
-# End Project
+# Microsoft Developer Studio Project File - Name="mesa" - Package Owner=<4>
+# Microsoft Developer Studio Generated Build File, Format Version 6.00
+# ** DO NOT EDIT **
+
+# TARGTYPE "Win32 (x86) Static Library" 0x0104
+
+CFG=mesa - Win32 Debug x86
+!MESSAGE This is not a valid makefile. To build this project using NMAKE,
+!MESSAGE use the Export Makefile command and run
+!MESSAGE 
+!MESSAGE NMAKE /f "mesa.mak".
+!MESSAGE 
+!MESSAGE You can specify a configuration when running NMAKE
+!MESSAGE by defining the macro CFG on the command line. For example:
+!MESSAGE 
+!MESSAGE NMAKE /f "mesa.mak" CFG="mesa - Win32 Debug x86"
+!MESSAGE 
+!MESSAGE Possible choices for configuration are:
+!MESSAGE 
+!MESSAGE "mesa - Win32 Release" (based on "Win32 (x86) Static Library")
+!MESSAGE "mesa - Win32 Debug" (based on "Win32 (x86) Static Library")
+!MESSAGE "mesa - Win32 Release x86" (based on "Win32 (x86) Static Library")
+!MESSAGE "mesa - Win32 Debug x86" (based on "Win32 (x86) Static Library")
+!MESSAGE 
+
+# Begin Project
+# PROP AllowPerConfigDependencies 0
+# PROP Scc_ProjName ""
+# PROP Scc_LocalPath ""
+CPP=cl.exe
+RSC=rc.exe
+
+!IF  "$(CFG)" == "mesa - Win32 Release"
+
+# PROP BASE Use_MFC 0
+# PROP BASE Use_Debug_Libraries 0
+# PROP BASE Output_Dir "Release"
+# PROP BASE Intermediate_Dir "Release"
+# PROP BASE Target_Dir ""
+# PROP Use_MFC 0
+# PROP Use_Debug_Libraries 0
+# PROP Output_Dir "Release"
+# PROP Intermediate_Dir "Release"
+# PROP Target_Dir ""
+# ADD BASE CPP /nologo /W3 /GX /O2 /D "WIN32" /D "NDEBUG" /D "_MBCS" /D "_LIB" /YX /FD /c
+# ADD CPP /nologo /W3 /GX /O2 /I "../../../../include" /I "../../../../src/mesa" /I "../../../../src/mesa/glapi" /I "../../../../src/mesa/main" /I "../../../../src/mesa/shader" /I "../../../../src/mesa/shader/slang" /I "../../../../src/mesa/shader/grammar" /D "NDEBUG" /D "WIN32" /D "_MBCS" /D "_LIB" /D "_DLL" /D "BUILD_GL32" /D "MESA_MINWARN" /YX /FD /Zm1000 /c
+# ADD BASE RSC /l 0x409 /d "NDEBUG"
+# ADD RSC /l 0x409 /d "NDEBUG"
+BSC32=bscmake.exe
+# ADD BASE BSC32 /nologo
+# ADD BSC32 /nologo
+LIB32=link.exe -lib
+# ADD BASE LIB32 /nologo
+# ADD LIB32 /nologo
+
+!ELSEIF  "$(CFG)" == "mesa - Win32 Debug"
+
+# PROP BASE Use_MFC 0
+# PROP BASE Use_Debug_Libraries 1
+# PROP BASE Output_Dir "Debug"
+# PROP BASE Intermediate_Dir "Debug"
+# PROP BASE Target_Dir ""
+# PROP Use_MFC 0
+# PROP Use_Debug_Libraries 1
+# PROP Output_Dir "Debug"
+# PROP Intermediate_Dir "Debug"
+# PROP Target_Dir ""
+# ADD BASE CPP /nologo /W3 /Gm /GX /ZI /Od /D "WIN32" /D "_DEBUG" /D "_MBCS" /D "_LIB" /YX /FD /GZ /c
+# ADD CPP /nologo /W3 /Gm /GX /Zi /Od /I "../../../../include" /I "../../../../src/mesa" /I "../../../../src/mesa/glapi" /I "../../../../src/mesa/main" /I "../../../../src/mesa/shader" /I "../../../../src/mesa/shader/slang" /I "../../../../src/mesa/shader/grammar" /D "_DEBUG" /D "WIN32" /D "_MBCS" /D "_LIB" /D "_DLL" /D "BUILD_GL32" /D "MESA_MINWARN" /Fr /FD /GZ /Zm1000 /c
+# ADD BASE RSC /l 0x409 /d "_DEBUG"
+# ADD RSC /l 0x409 /d "_DEBUG"
+BSC32=bscmake.exe
+# ADD BASE BSC32 /nologo
+# ADD BSC32 /nologo
+LIB32=link.exe -lib
+# ADD BASE LIB32 /nologo
+# ADD LIB32 /nologo
+
+!ELSEIF  "$(CFG)" == "mesa - Win32 Release x86"
+
+# PROP BASE Use_MFC 0
+# PROP BASE Use_Debug_Libraries 0
+# PROP BASE Output_Dir "mesa___Win32_Release_x86"
+# PROP BASE Intermediate_Dir "mesa___Win32_Release_x86"
+# PROP BASE Target_Dir ""
+# PROP Use_MFC 0
+# PROP Use_Debug_Libraries 0
+# PROP Output_Dir "Release_x86"
+# PROP Intermediate_Dir "Release_x86"
+# PROP Target_Dir ""
+# ADD BASE CPP /nologo /W3 /GX /O2 /I "../../../../include" /I "../../../../src/mesa" /I "../../../../src/mesa/glapi" /I "../../../../src/mesa/main" /I "../../../../src/mesa/shader" /I "../../../../src/mesa/shader/slang" /I "../../../../src/mesa/shader/grammar" /D "NDEBUG" /D "WIN32" /D "_MBCS" /D "_LIB" /D "_DLL" /D "BUILD_GL32" /D "MESA_MINWARN" /YX /FD /Zm1000 /c
+# ADD CPP /nologo /W3 /GX /O2 /I "../../../../include" /I "../../../../src/mesa" /I "../../../../src/mesa/glapi" /I "../../../../src/mesa/main" /I "../../../../src/mesa/shader" /I "../../../../src/mesa/shader/slang" /I "../../../../src/mesa/shader/grammar" /D "NDEBUG" /D "WIN32" /D "_MBCS" /D "_LIB" /D "_DLL" /D "BUILD_GL32" /D "MESA_MINWARN" /D "SLANG_X86" /YX /FD /Zm1000 /c
+# ADD BASE RSC /l 0x409 /d "NDEBUG"
+# ADD RSC /l 0x409 /d "NDEBUG"
+BSC32=bscmake.exe
+# ADD BASE BSC32 /nologo
+# ADD BSC32 /nologo
+LIB32=link.exe -lib
+# ADD BASE LIB32 /nologo
+# ADD LIB32 /nologo
+
+!ELSEIF  "$(CFG)" == "mesa - Win32 Debug x86"
+
+# PROP BASE Use_MFC 0
+# PROP BASE Use_Debug_Libraries 1
+# PROP BASE Output_Dir "mesa___Win32_Debug_x86"
+# PROP BASE Intermediate_Dir "mesa___Win32_Debug_x86"
+# PROP BASE Target_Dir ""
+# PROP Use_MFC 0
+# PROP Use_Debug_Libraries 1
+# PROP Output_Dir "Debug_x86"
+# PROP Intermediate_Dir "Debug_x86"
+# PROP Target_Dir ""
+# ADD BASE CPP /nologo /W3 /Gm /GX /Zi /Od /I "../../../../include" /I "../../../../src/mesa" /I "../../../../src/mesa/glapi" /I "../../../../src/mesa/main" /I "../../../../src/mesa/shader" /I "../../../../src/mesa/shader/slang" /I "../../../../src/mesa/shader/grammar" /D "_DEBUG" /D "WIN32" /D "_MBCS" /D "_LIB" /D "_DLL" /D "BUILD_GL32" /D "MESA_MINWARN" /Fr /FD /GZ /Zm1000 /c
+# ADD CPP /nologo /W3 /Gm /GX /Zi /Od /I "../../../../include" /I "../../../../src/mesa" /I "../../../../src/mesa/glapi" /I "../../../../src/mesa/main" /I "../../../../src/mesa/shader" /I "../../../../src/mesa/shader/slang" /I "../../../../src/mesa/shader/grammar" /D "_DEBUG" /D "WIN32" /D "_MBCS" /D "_LIB" /D "_DLL" /D "BUILD_GL32" /D "MESA_MINWARN" /D "SLANG_X86" /Fr /FD /GZ /Zm1000 /c
+# ADD BASE RSC /l 0x409 /d "_DEBUG"
+# ADD RSC /l 0x409 /d "_DEBUG"
+BSC32=bscmake.exe
+# ADD BASE BSC32 /nologo
+# ADD BSC32 /nologo
+LIB32=link.exe -lib
+# ADD BASE LIB32 /nologo
+# ADD LIB32 /nologo
+
+!ENDIF 
+
+# Begin Target
+
+# Name "mesa - Win32 Release"
+# Name "mesa - Win32 Debug"
+# Name "mesa - Win32 Release x86"
+# Name "mesa - Win32 Debug x86"
+# Begin Group "Source Files"
+
+# PROP Default_Filter "cpp;c;cxx;rc;def;r;odl;idl;hpj;bat"
+# Begin Source File
+
+SOURCE=..\..\..\..\src\mesa\array_cache\ac_context.c
+# End Source File
+# Begin Source File
+
+SOURCE=..\..\..\..\src\mesa\array_cache\ac_import.c
+# End Source File
+# Begin Source File
+
+SOURCE=..\..\..\..\src\mesa\main\accum.c
+# End Source File
+# Begin Source File
+
+SOURCE=..\..\..\..\src\mesa\main\api_arrayelt.c
+# End Source File
+# Begin Source File
+
+SOURCE=..\..\..\..\src\mesa\main\api_loopback.c
+# End Source File
+# Begin Source File
+
+SOURCE=..\..\..\..\src\mesa\main\api_noop.c
+# End Source File
+# Begin Source File
+
+SOURCE=..\..\..\..\src\mesa\main\api_validate.c
+# End Source File
+# Begin Source File
+
+SOURCE=..\..\..\..\src\mesa\main\arrayobj.c
+# End Source File
+# Begin Source File
+
+SOURCE=..\..\..\..\src\mesa\shader\arbprogparse.c
+# End Source File
+# Begin Source File
+
+SOURCE=..\..\..\..\src\mesa\shader\arbprogram.c
+# End Source File
+# Begin Source File
+
+SOURCE=..\..\..\..\src\mesa\shader\atifragshader.c
+# End Source File
+# Begin Source File
+
+SOURCE=..\..\..\..\src\mesa\main\attrib.c
+# End Source File
+# Begin Source File
+
+SOURCE=..\..\..\..\src\mesa\main\blend.c
+# End Source File
+# Begin Source File
+
+SOURCE=..\..\..\..\src\mesa\main\bufferobj.c
+# End Source File
+# Begin Source File
+
+SOURCE=..\..\..\..\src\mesa\main\buffers.c
+# End Source File
+# Begin Source File
+
+SOURCE=..\..\..\..\src\mesa\main\clip.c
+# End Source File
+# Begin Source File
+
+SOURCE=..\..\..\..\src\mesa\main\colortab.c
+# End Source File
+# Begin Source File
+
+SOURCE=..\..\..\..\src\mesa\main\context.c
+# End Source File
+# Begin Source File
+
+SOURCE=..\..\..\..\src\mesa\main\convolve.c
+# End Source File
+# Begin Source File
+
+SOURCE=..\..\..\..\src\mesa\main\debug.c
+# End Source File
+# Begin Source File
+
+SOURCE=..\..\..\..\src\mesa\main\depth.c
+# End Source File
+# Begin Source File
+
+SOURCE=..\..\..\..\src\mesa\main\depthstencil.c
+# End Source File
+# Begin Source File
+
+SOURCE=..\..\..\..\src\mesa\main\dispatch.c
+# End Source File
+# Begin Source File
+
+SOURCE=..\..\..\..\src\mesa\main\dlist.c
+# End Source File
+# Begin Source File
+
+SOURCE=..\..\..\..\src\mesa\main\drawpix.c
+# End Source File
+# Begin Source File
+
+SOURCE=..\..\..\..\src\mesa\main\enable.c
+# End Source File
+# Begin Source File
+
+SOURCE=..\..\..\..\src\mesa\main\enums.c
+# End Source File
+# Begin Source File
+
+SOURCE=..\..\..\..\src\mesa\main\eval.c
+# End Source File
+# Begin Source File
+
+SOURCE=..\..\..\..\src\mesa\main\execmem.c
+# End Source File
+# Begin Source File
+
+SOURCE=..\..\..\..\src\mesa\main\extensions.c
+# End Source File
+# Begin Source File
+
+SOURCE=..\..\..\..\src\mesa\main\fbobject.c
+# End Source File
+# Begin Source File
+
+SOURCE=..\..\..\..\src\mesa\main\feedback.c
+# End Source File
+# Begin Source File
+
+SOURCE=..\..\..\..\src\mesa\main\fog.c
+# End Source File
+# Begin Source File
+
+SOURCE=..\..\..\..\src\mesa\main\framebuffer.c
+# End Source File
+# Begin Source File
+
+SOURCE=..\..\..\..\src\mesa\main\get.c
+# End Source File
+# Begin Source File
+
+SOURCE=..\..\..\..\src\mesa\main\getstring.c
+# End Source File
+# Begin Source File
+
+SOURCE=..\..\..\..\src\mesa\glapi\glapi.c
+# End Source File
+# Begin Source File
+
+SOURCE=..\..\..\..\src\mesa\glapi\glthread.c
+# End Source File
+# Begin Source File
+
+SOURCE=..\..\..\..\src\mesa\shader\grammar\grammar.c
+
+!IF  "$(CFG)" == "mesa - Win32 Release"
+
+# PROP Exclude_From_Build 1
+
+!ELSEIF  "$(CFG)" == "mesa - Win32 Debug"
+
+# PROP Exclude_From_Build 1
+
+!ELSEIF  "$(CFG)" == "mesa - Win32 Release x86"
+
+# PROP BASE Exclude_From_Build 1
+# PROP Exclude_From_Build 1
+
+!ELSEIF  "$(CFG)" == "mesa - Win32 Debug x86"
+
+# PROP BASE Exclude_From_Build 1
+# PROP Exclude_From_Build 1
+
+!ENDIF 
+
+# End Source File
+# Begin Source File
+
+SOURCE=..\..\..\..\src\mesa\shader\grammar\grammar_mesa.c
+# End Source File
+# Begin Source File
+
+SOURCE=..\..\..\..\src\mesa\main\hash.c
+# End Source File
+# Begin Source File
+
+SOURCE=..\..\..\..\src\mesa\main\hint.c
+# End Source File
+# Begin Source File
+
+SOURCE=..\..\..\..\src\mesa\main\histogram.c
+# End Source File
+# Begin Source File
+
+SOURCE=..\..\..\..\src\mesa\main\image.c
+# End Source File
+# Begin Source File
+
+SOURCE=..\..\..\..\src\mesa\main\imports.c
+
+!IF  "$(CFG)" == "mesa - Win32 Release"
+
+!ELSEIF  "$(CFG)" == "mesa - Win32 Debug"
+
+!ELSEIF  "$(CFG)" == "mesa - Win32 Release x86"
+
+# ADD CPP /YX
+
+!ELSEIF  "$(CFG)" == "mesa - Win32 Debug x86"
+
+!ENDIF 
+
+# End Source File
+# Begin Source File
+
+SOURCE=..\..\..\..\src\mesa\main\light.c
+# End Source File
+# Begin Source File
+
+SOURCE=..\..\..\..\src\mesa\main\lines.c
+# End Source File
+# Begin Source File
+
+SOURCE=..\..\..\..\src\mesa\math\m_debug_clip.c
+# End Source File
+# Begin Source File
+
+SOURCE=..\..\..\..\src\mesa\math\m_debug_norm.c
+# End Source File
+# Begin Source File
+
+SOURCE=..\..\..\..\src\mesa\math\m_debug_xform.c
+# End Source File
+# Begin Source File
+
+SOURCE=..\..\..\..\src\mesa\math\m_eval.c
+# End Source File
+# Begin Source File
+
+SOURCE=..\..\..\..\src\mesa\math\m_matrix.c
+# End Source File
+# Begin Source File
+
+SOURCE=..\..\..\..\src\mesa\math\m_translate.c
+# End Source File
+# Begin Source File
+
+SOURCE=..\..\..\..\src\mesa\math\m_vector.c
+# End Source File
+# Begin Source File
+
+SOURCE=..\..\..\..\src\mesa\math\m_xform.c
+# End Source File
+# Begin Source File
+
+SOURCE=..\..\..\..\src\mesa\main\matrix.c
+# End Source File
+# Begin Source File
+
+SOURCE=..\..\..\..\src\mesa\main\mipmap.c
+# End Source File
+# Begin Source File
+
+SOURCE=..\..\..\..\src\mesa\main\mm.c
+# End Source File
+# Begin Source File
+
+SOURCE=..\..\..\..\src\mesa\shader\nvfragparse.c
+# End Source File
+# Begin Source File
+
+SOURCE=..\..\..\..\src\mesa\shader\nvprogram.c
+# End Source File
+# Begin Source File
+
+SOURCE=..\..\..\..\src\mesa\shader\nvvertexec.c
+# End Source File
+# Begin Source File
+
+SOURCE=..\..\..\..\src\mesa\shader\nvvertparse.c
+# End Source File
+# Begin Source File
+
+SOURCE=..\..\..\..\src\mesa\main\occlude.c
+# End Source File
+# Begin Source File
+
+SOURCE=..\..\..\..\src\mesa\main\pixel.c
+# End Source File
+# Begin Source File
+
+SOURCE=..\..\..\..\src\mesa\main\points.c
+# End Source File
+# Begin Source File
+
+SOURCE=..\..\..\..\src\mesa\main\polygon.c
+# End Source File
+# Begin Source File
+
+SOURCE=..\..\..\..\src\mesa\shader\program.c
+# End Source File
+# Begin Source File
+
+SOURCE=..\..\..\..\src\mesa\main\rastpos.c
+# End Source File
+# Begin Source File
+
+SOURCE=..\..\..\..\src\mesa\main\rbadaptors.c
+# End Source File
+# Begin Source File
+
+SOURCE=..\..\..\..\src\mesa\main\renderbuffer.c
+# End Source File
+# Begin Source File
+
+SOURCE=..\..\..\..\src\mesa\swrast\s_aaline.c
+# End Source File
+# Begin Source File
+
+SOURCE=..\..\..\..\src\mesa\swrast\s_aatriangle.c
+# End Source File
+# Begin Source File
+
+SOURCE=..\..\..\..\src\mesa\swrast\s_accum.c
+# End Source File
+# Begin Source File
+
+SOURCE=..\..\..\..\src\mesa\swrast\s_alpha.c
+# End Source File
+# Begin Source File
+
+SOURCE=..\..\..\..\src\mesa\swrast\s_arbshader.c
+# End Source File
+# Begin Source File
+
+SOURCE=..\..\..\..\src\mesa\swrast\s_atifragshader.c
+# End Source File
+# Begin Source File
+
+SOURCE=..\..\..\..\src\mesa\swrast\s_bitmap.c
+# End Source File
+# Begin Source File
+
+SOURCE=..\..\..\..\src\mesa\swrast\s_blend.c
+# End Source File
+# Begin Source File
+
+SOURCE=..\..\..\..\src\mesa\swrast\s_blit.c
+# End Source File
+# Begin Source File
+
+SOURCE=..\..\..\..\src\mesa\swrast\s_buffers.c
+# End Source File
+# Begin Source File
+
+SOURCE=..\..\..\..\src\mesa\swrast\s_context.c
+# End Source File
+# Begin Source File
+
+SOURCE=..\..\..\..\src\mesa\swrast\s_copypix.c
+# End Source File
+# Begin Source File
+
+SOURCE=..\..\..\..\src\mesa\swrast\s_depth.c
+# End Source File
+# Begin Source File
+
+SOURCE=..\..\..\..\src\mesa\swrast\s_drawpix.c
+# End Source File
+# Begin Source File
+
+SOURCE=..\..\..\..\src\mesa\swrast\s_feedback.c
+# End Source File
+# Begin Source File
+
+SOURCE=..\..\..\..\src\mesa\swrast\s_fog.c
+# End Source File
+# Begin Source File
+
+SOURCE=..\..\..\..\src\mesa\swrast\s_imaging.c
+# End Source File
+# Begin Source File
+
+SOURCE=..\..\..\..\src\mesa\swrast\s_lines.c
+# End Source File
+# Begin Source File
+
+SOURCE=..\..\..\..\src\mesa\swrast\s_logic.c
+# End Source File
+# Begin Source File
+
+SOURCE=..\..\..\..\src\mesa\swrast\s_masking.c
+# End Source File
+# Begin Source File
+
+SOURCE=..\..\..\..\src\mesa\swrast\s_nvfragprog.c
+# End Source File
+# Begin Source File
+
+SOURCE=..\..\..\..\src\mesa\swrast\s_points.c
+# End Source File
+# Begin Source File
+
+SOURCE=..\..\..\..\src\mesa\swrast\s_readpix.c
+# End Source File
+# Begin Source File
+
+SOURCE=..\..\..\..\src\mesa\swrast\s_span.c
+# End Source File
+# Begin Source File
+
+SOURCE=..\..\..\..\src\mesa\swrast\s_stencil.c
+# End Source File
+# Begin Source File
+
+SOURCE=..\..\..\..\src\mesa\swrast\s_texcombine.c
+# End Source File
+# Begin Source File
+
+SOURCE=..\..\..\..\src\mesa\swrast\s_texfilter.c
+# End Source File
+# Begin Source File
+
+SOURCE=..\..\..\..\src\mesa\swrast\s_texstore.c
+# End Source File
+# Begin Source File
+
+SOURCE=..\..\..\..\src\mesa\swrast\s_triangle.c
+# End Source File
+# Begin Source File
+
+SOURCE=..\..\..\..\src\mesa\swrast\s_zoom.c
+# End Source File
+# Begin Source File
+
+SOURCE=..\..\..\..\src\mesa\shader\shaderobjects.c
+# End Source File
+# Begin Source File
+
+SOURCE=..\..\..\..\src\mesa\shader\shaderobjects_3dlabs.c
+# End Source File
+# Begin Source File
+
+SOURCE=..\..\..\..\src\mesa\shader\slang\slang_analyse.c
+# End Source File
+# Begin Source File
+
+SOURCE=..\..\..\..\src\mesa\shader\slang\slang_assemble.c
+# End Source File
+# Begin Source File
+
+SOURCE=..\..\..\..\src\mesa\shader\slang\slang_assemble_assignment.c
+# End Source File
+# Begin Source File
+
+SOURCE=..\..\..\..\src\mesa\shader\slang\slang_assemble_conditional.c
+# End Source File
+# Begin Source File
+
+SOURCE=..\..\..\..\src\mesa\shader\slang\slang_assemble_constructor.c
+# End Source File
+# Begin Source File
+
+SOURCE=..\..\..\..\src\mesa\shader\slang\slang_assemble_typeinfo.c
+# End Source File
+# Begin Source File
+
+SOURCE=..\..\..\..\src\mesa\shader\slang\slang_compile.c
+# End Source File
+# Begin Source File
+
+SOURCE=..\..\..\..\src\mesa\shader\slang\slang_compile_function.c
+# End Source File
+# Begin Source File
+
+SOURCE=..\..\..\..\src\mesa\shader\slang\slang_compile_operation.c
+# End Source File
+# Begin Source File
+
+SOURCE=..\..\..\..\src\mesa\shader\slang\slang_compile_struct.c
+# End Source File
+# Begin Source File
+
+SOURCE=..\..\..\..\src\mesa\shader\slang\slang_compile_variable.c
+# End Source File
+# Begin Source File
+
+SOURCE=..\..\..\..\src\mesa\shader\slang\slang_execute.c
+# End Source File
+# Begin Source File
+
+SOURCE=..\..\..\..\src\mesa\shader\slang\slang_execute_x86.c
+# End Source File
+# Begin Source File
+
+SOURCE=..\..\..\..\src\mesa\shader\slang\slang_export.c
+# End Source File
+# Begin Source File
+
+SOURCE=..\..\..\..\src\mesa\shader\slang\slang_library_noise.c
+# End Source File
+# Begin Source File
+
+SOURCE=..\..\..\..\src\mesa\shader\slang\slang_library_texsample.c
+# End Source File
+# Begin Source File
+
+SOURCE=..\..\..\..\src\mesa\shader\slang\slang_link.c
+# End Source File
+# Begin Source File
+
+SOURCE=..\..\..\..\src\mesa\shader\slang\slang_preprocess.c
+# End Source File
+# Begin Source File
+
+SOURCE=..\..\..\..\src\mesa\shader\slang\slang_storage.c
+# End Source File
+# Begin Source File
+
+SOURCE=..\..\..\..\src\mesa\shader\slang\slang_utility.c
+# End Source File
+# Begin Source File
+
+SOURCE=..\..\..\..\src\mesa\swrast_setup\ss_context.c
+# End Source File
+# Begin Source File
+
+SOURCE=..\..\..\..\src\mesa\swrast_setup\ss_triangle.c
+# End Source File
+# Begin Source File
+
+SOURCE=..\..\..\..\src\mesa\main\state.c
+# End Source File
+# Begin Source File
+
+SOURCE=..\..\..\..\src\mesa\main\stencil.c
+# End Source File
+# Begin Source File
+
+SOURCE=..\..\..\..\src\mesa\tnl\t_array_api.c
+# End Source File
+# Begin Source File
+
+SOURCE=..\..\..\..\src\mesa\tnl\t_array_import.c
+# End Source File
+# Begin Source File
+
+SOURCE=..\..\..\..\src\mesa\tnl\t_context.c
+# End Source File
+# Begin Source File
+
+SOURCE=..\..\..\..\src\mesa\tnl\t_pipeline.c
+# End Source File
+# Begin Source File
+
+SOURCE=..\..\..\..\src\mesa\tnl\t_save_loopback.c
+# End Source File
+# Begin Source File
+
+SOURCE=..\..\..\..\src\mesa\tnl\t_save_playback.c
+# End Source File
+# Begin Source File
+
+SOURCE=..\..\..\..\src\mesa\tnl\t_vb_arbprogram.c
+# End Source File
+# Begin Source File
+
+SOURCE=..\..\..\..\src\mesa\tnl\t_vb_arbshader.c
+# End Source File
+# Begin Source File
+
+SOURCE=..\..\..\..\src\mesa\tnl\t_vb_cull.c
+# End Source File
+# Begin Source File
+
+SOURCE=..\..\..\..\src\mesa\tnl\t_vb_fog.c
+# End Source File
+# Begin Source File
+
+SOURCE=..\..\..\..\src\mesa\tnl\t_vb_light.c
+# End Source File
+# Begin Source File
+
+SOURCE=..\..\..\..\src\mesa\tnl\t_vb_normals.c
+# End Source File
+# Begin Source File
+
+SOURCE=..\..\..\..\src\mesa\tnl\t_vb_points.c
+# End Source File
+# Begin Source File
+
+SOURCE=..\..\..\..\src\mesa\tnl\t_vb_program.c
+# End Source File
+# Begin Source File
+
+SOURCE=..\..\..\..\src\mesa\tnl\t_vb_render.c
+# End Source File
+# Begin Source File
+
+SOURCE=..\..\..\..\src\mesa\tnl\t_vb_texgen.c
+# End Source File
+# Begin Source File
+
+SOURCE=..\..\..\..\src\mesa\tnl\t_vb_texmat.c
+# End Source File
+# Begin Source File
+
+SOURCE=..\..\..\..\src\mesa\tnl\t_vb_vertex.c
+# End Source File
+# Begin Source File
+
+SOURCE=..\..\..\..\src\mesa\tnl\t_vertex.c
+# End Source File
+# Begin Source File
+
+SOURCE=..\..\..\..\src\mesa\tnl\t_vertex_generic.c
+# End Source File
+# Begin Source File
+
+SOURCE=..\..\..\..\src\mesa\tnl\t_vp_build.c
+# End Source File
+# Begin Source File
+
+SOURCE=..\..\..\..\src\mesa\tnl\t_vtx_api.c
+# End Source File
+# Begin Source File
+
+SOURCE=..\..\..\..\src\mesa\tnl\t_vtx_eval.c
+# End Source File
+# Begin Source File
+
+SOURCE=..\..\..\..\src\mesa\tnl\t_vtx_exec.c
+# End Source File
+# Begin Source File
+
+SOURCE=..\..\..\..\src\mesa\tnl\t_vtx_generic.c
+# End Source File
+# Begin Source File
+
+SOURCE=..\..\..\..\src\mesa\main\texcompress.c
+# End Source File
+# Begin Source File
+
+SOURCE=..\..\..\..\src\mesa\main\texcompress_fxt1.c
+# End Source File
+# Begin Source File
+
+SOURCE=..\..\..\..\src\mesa\main\texcompress_s3tc.c
+# End Source File
+# Begin Source File
+
+SOURCE=..\..\..\..\src\mesa\main\texenvprogram.c
+# End Source File
+# Begin Source File
+
+SOURCE=..\..\..\..\src\mesa\main\texformat.c
+# End Source File
+# Begin Source File
+
+SOURCE=..\..\..\..\src\mesa\main\teximage.c
+# End Source File
+# Begin Source File
+
+SOURCE=..\..\..\..\src\mesa\main\texobj.c
+# End Source File
+# Begin Source File
+
+SOURCE=..\..\..\..\src\mesa\main\texrender.c
+# End Source File
+# Begin Source File
+
+SOURCE=..\..\..\..\src\mesa\main\texstate.c
+# End Source File
+# Begin Source File
+
+SOURCE=..\..\..\..\src\mesa\main\texstore.c
+# End Source File
+# Begin Source File
+
+SOURCE=..\..\..\..\src\mesa\main\varray.c
+# End Source File
+# Begin Source File
+
+SOURCE=..\..\..\..\src\mesa\main\vsnprintf.c
+
+!IF  "$(CFG)" == "mesa - Win32 Release"
+
+# PROP Exclude_From_Build 1
+
+!ELSEIF  "$(CFG)" == "mesa - Win32 Debug"
+
+# PROP Exclude_From_Build 1
+
+!ELSEIF  "$(CFG)" == "mesa - Win32 Release x86"
+
+# PROP BASE Exclude_From_Build 1
+# PROP Exclude_From_Build 1
+
+!ELSEIF  "$(CFG)" == "mesa - Win32 Debug x86"
+
+# PROP BASE Exclude_From_Build 1
+# PROP Exclude_From_Build 1
+
+!ENDIF 
+
+# End Source File
+# Begin Source File
+
+SOURCE=..\..\..\..\src\mesa\main\vtxfmt.c
+# End Source File
+# Begin Source File
+
+SOURCE=..\..\..\..\src\mesa\x86\rtasm\x86sse.c
+
+!IF  "$(CFG)" == "mesa - Win32 Release"
+
+# PROP Exclude_From_Build 1
+
+!ELSEIF  "$(CFG)" == "mesa - Win32 Debug"
+
+# PROP Exclude_From_Build 1
+
+!ELSEIF  "$(CFG)" == "mesa - Win32 Release x86"
+
+!ELSEIF  "$(CFG)" == "mesa - Win32 Debug x86"
+
+# PROP BASE Exclude_From_Build 1
+
+!ENDIF 
+
+# End Source File
+# End Group
+# Begin Group "Header Files"
+
+# PROP Default_Filter "h;hpp;hxx;hm;inl"
+# Begin Source File
+
+SOURCE=..\..\..\..\src\mesa\array_cache\ac_context.h
+# End Source File
+# Begin Source File
+
+SOURCE=..\..\..\..\src\mesa\array_cache\acache.h
+# End Source File
+# Begin Source File
+
+SOURCE=..\..\..\..\src\mesa\main\accum.h
+# End Source File
+# Begin Source File
+
+SOURCE=..\..\..\..\src\mesa\main\api_arrayelt.h
+# End Source File
+# Begin Source File
+
+SOURCE=..\..\..\..\src\mesa\main\api_eval.h
+# End Source File
+# Begin Source File
+
+SOURCE=..\..\..\..\src\mesa\main\api_loopback.h
+# End Source File
+# Begin Source File
+
+SOURCE=..\..\..\..\src\mesa\main\api_noop.h
+# End Source File
+# Begin Source File
+
+SOURCE=..\..\..\..\src\mesa\main\api_validate.h
+# End Source File
+# Begin Source File
+
+SOURCE=..\..\..\..\src\mesa\main\arrayobj.h
+# End Source File
+# Begin Source File
+
+SOURCE=..\..\..\..\src\mesa\shader\arbprogparse.h
+# End Source File
+# Begin Source File
+
+SOURCE=..\..\..\..\src\mesa\shader\arbprogram.h
+# End Source File
+# Begin Source File
+
+SOURCE=..\..\..\..\src\mesa\shader\arbprogram_syn.h
+# End Source File
+# Begin Source File
+
+SOURCE=..\..\..\..\src\mesa\shader\atifragshader.h
+# End Source File
+# Begin Source File
+
+SOURCE=..\..\..\..\src\mesa\main\attrib.h
+# End Source File
+# Begin Source File
+
+SOURCE=..\..\..\..\src\mesa\main\bitset.h
+# End Source File
+# Begin Source File
+
+SOURCE=..\..\..\..\src\mesa\main\blend.h
+# End Source File
+# Begin Source File
+
+SOURCE=..\..\..\..\src\mesa\main\bufferobj.h
+# End Source File
+# Begin Source File
+
+SOURCE=..\..\..\..\src\mesa\main\buffers.h
+# End Source File
+# Begin Source File
+
+SOURCE=..\..\..\..\src\mesa\main\clip.h
+# End Source File
+# Begin Source File
+
+SOURCE=..\..\..\..\src\mesa\main\colormac.h
+# End Source File
+# Begin Source File
+
+SOURCE=..\..\..\..\src\mesa\main\colortab.h
+# End Source File
+# Begin Source File
+
+SOURCE=..\..\..\..\src\mesa\main\config.h
+# End Source File
+# Begin Source File
+
+SOURCE=..\..\..\..\src\mesa\main\context.h
+# End Source File
+# Begin Source File
+
+SOURCE=..\..\..\..\src\mesa\main\convolve.h
+# End Source File
+# Begin Source File
+
+SOURCE=..\..\..\..\src\mesa\main\dd.h
+# End Source File
+# Begin Source File
+
+SOURCE=..\..\..\..\src\mesa\main\debug.h
+# End Source File
+# Begin Source File
+
+SOURCE=..\..\..\..\src\mesa\main\depth.h
+# End Source File
+# Begin Source File
+
+SOURCE=..\..\..\..\src\mesa\main\depthstencil.h
+# End Source File
+# Begin Source File
+
+SOURCE=..\..\..\..\src\mesa\main\dlist.h
+# End Source File
+# Begin Source File
+
+SOURCE=..\..\..\..\src\mesa\main\drawpix.h
+# End Source File
+# Begin Source File
+
+SOURCE=..\..\..\..\src\mesa\main\enable.h
+# End Source File
+# Begin Source File
+
+SOURCE=..\..\..\..\src\mesa\main\enums.h
+# End Source File
+# Begin Source File
+
+SOURCE=..\..\..\..\src\mesa\main\eval.h
+# End Source File
+# Begin Source File
+
+SOURCE=..\..\..\..\src\mesa\main\extensions.h
+# End Source File
+# Begin Source File
+
+SOURCE=..\..\..\..\src\mesa\main\fbobject.h
+# End Source File
+# Begin Source File
+
+SOURCE=..\..\..\..\src\mesa\main\feedback.h
+# End Source File
+# Begin Source File
+
+SOURCE=..\..\..\..\src\mesa\main\fog.h
+# End Source File
+# Begin Source File
+
+SOURCE=..\..\..\..\src\mesa\main\framebuffer.h
+# End Source File
+# Begin Source File
+
+SOURCE=..\..\..\..\src\mesa\main\get.h
+# End Source File
+# Begin Source File
+
+SOURCE=..\..\..\..\src\mesa\glapi\glapi.h
+# End Source File
+# Begin Source File
+
+SOURCE=..\..\..\..\src\mesa\glapi\glapioffsets.h
+# End Source File
+# Begin Source File
+
+SOURCE=..\..\..\..\src\mesa\glapi\glapitable.h
+# End Source File
+# Begin Source File
+
+SOURCE=..\..\..\..\src\mesa\glapi\glapitemp.h
+# End Source File
+# Begin Source File
+
+SOURCE=..\..\..\..\src\mesa\main\glheader.h
+# End Source File
+# Begin Source File
+
+SOURCE=..\..\..\..\src\mesa\glapi\glprocs.h
+# End Source File
+# Begin Source File
+
+SOURCE=..\..\..\..\src\mesa\glapi\glthread.h
+# End Source File
+# Begin Source File
+
+SOURCE=..\..\..\..\src\mesa\shader\grammar\grammar.h
+# End Source File
+# Begin Source File
+
+SOURCE=..\..\..\..\src\mesa\shader\grammar\grammar_mesa.h
+# End Source File
+# Begin Source File
+
+SOURCE=..\..\..\..\src\mesa\shader\grammar\grammar_syn.h
+# End Source File
+# Begin Source File
+
+SOURCE=..\..\..\..\src\mesa\main\hash.h
+# End Source File
+# Begin Source File
+
+SOURCE=..\..\..\..\src\mesa\main\hint.h
+# End Source File
+# Begin Source File
+
+SOURCE=..\..\..\..\src\mesa\main\histogram.h
+# End Source File
+# Begin Source File
+
+SOURCE=..\..\..\..\src\mesa\main\image.h
+# End Source File
+# Begin Source File
+
+SOURCE=..\..\..\..\src\mesa\main\imports.h
+# End Source File
+# Begin Source File
+
+SOURCE=..\..\..\..\src\mesa\main\light.h
+# End Source File
+# Begin Source File
+
+SOURCE=..\..\..\..\src\mesa\main\lines.h
+# End Source File
+# Begin Source File
+
+SOURCE=..\..\..\..\src\mesa\math\m_clip_tmp.h
+# End Source File
+# Begin Source File
+
+SOURCE=..\..\..\..\src\mesa\math\m_copy_tmp.h
+# End Source File
+# Begin Source File
+
+SOURCE=..\..\..\..\src\mesa\math\m_debug.h
+# End Source File
+# Begin Source File
+
+SOURCE=..\..\..\..\src\mesa\math\m_debug_util.h
+# End Source File
+# Begin Source File
+
+SOURCE=..\..\..\..\src\mesa\math\m_dotprod_tmp.h
+# End Source File
+# Begin Source File
+
+SOURCE=..\..\..\..\src\mesa\math\m_eval.h
+# End Source File
+# Begin Source File
+
+SOURCE=..\..\..\..\src\mesa\math\m_matrix.h
+# End Source File
+# Begin Source File
+
+SOURCE=..\..\..\..\src\mesa\math\m_norm_tmp.h
+# End Source File
+# Begin Source File
+
+SOURCE=..\..\..\..\src\mesa\math\m_trans_tmp.h
+# End Source File
+# Begin Source File
+
+SOURCE=..\..\..\..\src\mesa\math\m_translate.h
+# End Source File
+# Begin Source File
+
+SOURCE=..\..\..\..\src\mesa\math\m_vector.h
+# End Source File
+# Begin Source File
+
+SOURCE=..\..\..\..\src\mesa\math\m_xform.h
+# End Source File
+# Begin Source File
+
+SOURCE=..\..\..\..\src\mesa\math\m_xform_tmp.h
+# End Source File
+# Begin Source File
+
+SOURCE=..\..\..\..\src\mesa\main\macros.h
+# End Source File
+# Begin Source File
+
+SOURCE=..\..\..\..\src\mesa\math\mathmod.h
+# End Source File
+# Begin Source File
+
+SOURCE=..\..\..\..\src\mesa\main\matrix.h
+# End Source File
+# Begin Source File
+
+SOURCE=..\..\..\..\src\mesa\main\mm.h
+# End Source File
+# Begin Source File
+
+SOURCE=..\..\..\..\src\mesa\main\mtypes.h
+# End Source File
+# Begin Source File
+
+SOURCE=..\..\..\..\src\mesa\shader\nvfragparse.h
+# End Source File
+# Begin Source File
+
+SOURCE=..\..\..\..\src\mesa\shader\nvfragprog.h
+# End Source File
+# Begin Source File
+
+SOURCE=..\..\..\..\src\mesa\shader\nvprogram.h
+# End Source File
+# Begin Source File
+
+SOURCE=..\..\..\..\src\mesa\shader\nvvertexec.h
+# End Source File
+# Begin Source File
+
+SOURCE=..\..\..\..\src\mesa\shader\nvvertparse.h
+# End Source File
+# Begin Source File
+
+SOURCE=..\..\..\..\src\mesa\shader\nvvertprog.h
+# End Source File
+# Begin Source File
+
+SOURCE=..\..\..\..\src\mesa\main\occlude.h
+# End Source File
+# Begin Source File
+
+SOURCE=..\..\..\..\src\mesa\main\pixel.h
+# End Source File
+# Begin Source File
+
+SOURCE=..\..\..\..\src\mesa\main\points.h
+# End Source File
+# Begin Source File
+
+SOURCE=..\..\..\..\src\mesa\main\polygon.h
+# End Source File
+# Begin Source File
+
+SOURCE=..\..\..\..\src\mesa\shader\program.h
+# End Source File
+# Begin Source File
+
+SOURCE=..\..\..\..\src\mesa\main\rastpos.h
+# End Source File
+# Begin Source File
+
+SOURCE=..\..\..\..\src\mesa\main\rbadaptors.h
+# End Source File
+# Begin Source File
+
+SOURCE=..\..\..\..\src\mesa\main\renderbuffer.h
+# End Source File
+# Begin Source File
+
+SOURCE=..\..\..\..\src\mesa\swrast\s_aaline.h
+# End Source File
+# Begin Source File
+
+SOURCE=..\..\..\..\src\mesa\swrast\s_aalinetemp.h
+# End Source File
+# Begin Source File
+
+SOURCE=..\..\..\..\src\mesa\swrast\s_aatriangle.h
+# End Source File
+# Begin Source File
+
+SOURCE=..\..\..\..\src\mesa\swrast\s_aatritemp.h
+# End Source File
+# Begin Source File
+
+SOURCE=..\..\..\..\src\mesa\swrast\s_accum.h
+# End Source File
+# Begin Source File
+
+SOURCE=..\..\..\..\src\mesa\swrast\s_alpha.h
+# End Source File
+# Begin Source File
+
+SOURCE=..\..\..\..\src\mesa\swrast\s_arbshader.h
+# End Source File
+# Begin Source File
+
+SOURCE=..\..\..\..\src\mesa\swrast\s_atifragshader.h
+# End Source File
+# Begin Source File
+
+SOURCE=..\..\..\..\src\mesa\swrast\s_blend.h
+# End Source File
+# Begin Source File
+
+SOURCE=..\..\..\..\src\mesa\swrast\s_context.h
+# End Source File
+# Begin Source File
+
+SOURCE=..\..\..\..\src\mesa\swrast\s_depth.h
+# End Source File
+# Begin Source File
+
+SOURCE=..\..\..\..\src\mesa\swrast\s_drawpix.h
+# End Source File
+# Begin Source File
+
+SOURCE=..\..\..\..\src\mesa\swrast\s_feedback.h
+# End Source File
+# Begin Source File
+
+SOURCE=..\..\..\..\src\mesa\swrast\s_fog.h
+# End Source File
+# Begin Source File
+
+SOURCE=..\..\..\..\src\mesa\swrast\s_lines.h
+# End Source File
+# Begin Source File
+
+SOURCE=..\..\..\..\src\mesa\swrast\s_linetemp.h
+# End Source File
+# Begin Source File
+
+SOURCE=..\..\..\..\src\mesa\swrast\s_logic.h
+# End Source File
+# Begin Source File
+
+SOURCE=..\..\..\..\src\mesa\swrast\s_masking.h
+# End Source File
+# Begin Source File
+
+SOURCE=..\..\..\..\src\mesa\swrast\s_nvfragprog.h
+# End Source File
+# Begin Source File
+
+SOURCE=..\..\..\..\src\mesa\swrast\s_points.h
+# End Source File
+# Begin Source File
+
+SOURCE=..\..\..\..\src\mesa\swrast\s_pointtemp.h
+# End Source File
+# Begin Source File
+
+SOURCE=..\..\..\..\src\mesa\swrast\s_span.h
+# End Source File
+# Begin Source File
+
+SOURCE=..\..\..\..\src\mesa\swrast\s_spantemp.h
+# End Source File
+# Begin Source File
+
+SOURCE=..\..\..\..\src\mesa\swrast\s_stencil.h
+# End Source File
+# Begin Source File
+
+SOURCE=..\..\..\..\src\mesa\swrast\s_texcombine.h
+# End Source File
+# Begin Source File
+
+SOURCE=..\..\..\..\src\mesa\swrast\s_texfilter.h
+# End Source File
+# Begin Source File
+
+SOURCE=..\..\..\..\src\mesa\swrast\s_triangle.h
+# End Source File
+# Begin Source File
+
+SOURCE=..\..\..\..\src\mesa\swrast\s_trispan.h
+# End Source File
+# Begin Source File
+
+SOURCE=..\..\..\..\src\mesa\swrast\s_tritemp.h
+# End Source File
+# Begin Source File
+
+SOURCE=..\..\..\..\src\mesa\swrast\s_zoom.h
+# End Source File
+# Begin Source File
+
+SOURCE=..\..\..\..\src\mesa\shader\shaderobjects.h
+# End Source File
+# Begin Source File
+
+SOURCE=..\..\..\..\src\mesa\shader\shaderobjects_3dlabs.h
+# End Source File
+# Begin Source File
+
+SOURCE=..\..\..\..\src\mesa\main\simple_list.h
+# End Source File
+# Begin Source File
+
+SOURCE=..\..\..\..\src\mesa\shader\slang\slang_analyse.h
+# End Source File
+# Begin Source File
+
+SOURCE=..\..\..\..\src\mesa\shader\slang\slang_assemble.h
+# End Source File
+# Begin Source File
+
+SOURCE=..\..\..\..\src\mesa\shader\slang\slang_assemble_assignment.h
+# End Source File
+# Begin Source File
+
+SOURCE=..\..\..\..\src\mesa\shader\slang\slang_assemble_conditional.h
+# End Source File
+# Begin Source File
+
+SOURCE=..\..\..\..\src\mesa\shader\slang\slang_assemble_constructor.h
+# End Source File
+# Begin Source File
+
+SOURCE=..\..\..\..\src\mesa\shader\slang\slang_assemble_typeinfo.h
+# End Source File
+# Begin Source File
+
+SOURCE=..\..\..\..\src\mesa\shader\slang\slang_compile.h
+# End Source File
+# Begin Source File
+
+SOURCE=..\..\..\..\src\mesa\shader\slang\slang_compile_function.h
+# End Source File
+# Begin Source File
+
+SOURCE=..\..\..\..\src\mesa\shader\slang\slang_compile_operation.h
+# End Source File
+# Begin Source File
+
+SOURCE=..\..\..\..\src\mesa\shader\slang\slang_compile_struct.h
+# End Source File
+# Begin Source File
+
+SOURCE=..\..\..\..\src\mesa\shader\slang\slang_compile_variable.h
+# End Source File
+# Begin Source File
+
+SOURCE=..\..\..\..\src\mesa\shader\slang\slang_execute.h
+# End Source File
+# Begin Source File
+
+SOURCE=..\..\..\..\src\mesa\shader\slang\slang_export.h
+# End Source File
+# Begin Source File
+
+SOURCE=..\..\..\..\src\mesa\shader\slang\slang_library_noise.h
+# End Source File
+# Begin Source File
+
+SOURCE=..\..\..\..\src\mesa\shader\slang\slang_library_texsample.h
+# End Source File
+# Begin Source File
+
+SOURCE=..\..\..\..\src\mesa\shader\slang\slang_link.h
+# End Source File
+# Begin Source File
+
+SOURCE=..\..\..\..\src\mesa\shader\slang\slang_mesa.h
+# End Source File
+# Begin Source File
+
+SOURCE=..\..\..\..\src\mesa\shader\slang\slang_preprocess.h
+# End Source File
+# Begin Source File
+
+SOURCE=..\..\..\..\src\mesa\shader\slang\slang_storage.h
+# End Source File
+# Begin Source File
+
+SOURCE=..\..\..\..\src\mesa\shader\slang\slang_utility.h
+# End Source File
+# Begin Source File
+
+SOURCE=..\..\..\..\src\mesa\swrast_setup\ss_context.h
+# End Source File
+# Begin Source File
+
+SOURCE=..\..\..\..\src\mesa\swrast_setup\ss_triangle.h
+# End Source File
+# Begin Source File
+
+SOURCE=..\..\..\..\src\mesa\swrast_setup\ss_tritmp.h
+# End Source File
+# Begin Source File
+
+SOURCE=..\..\..\..\src\mesa\swrast_setup\ss_vb.h
+# End Source File
+# Begin Source File
+
+SOURCE=..\..\..\..\src\mesa\main\state.h
+# End Source File
+# Begin Source File
+
+SOURCE=..\..\..\..\src\mesa\main\stencil.h
+# End Source File
+# Begin Source File
+
+SOURCE=..\..\..\..\src\mesa\swrast\swrast.h
+# End Source File
+# Begin Source File
+
+SOURCE=..\..\..\..\src\mesa\swrast_setup\swrast_setup.h
+# End Source File
+# Begin Source File
+
+SOURCE=..\..\..\..\src\mesa\tnl\t_array_api.h
+# End Source File
+# Begin Source File
+
+SOURCE=..\..\..\..\src\mesa\tnl\t_array_import.h
+# End Source File
+# Begin Source File
+
+SOURCE=..\..\..\..\src\mesa\tnl\t_context.h
+# End Source File
+# Begin Source File
+
+SOURCE=..\..\..\..\src\mesa\tnl\t_pipeline.h
+# End Source File
+# Begin Source File
+
+SOURCE=..\..\..\..\src\mesa\tnl\t_save_api.h
+# End Source File
+# Begin Source File
+
+SOURCE=..\..\..\..\src\mesa\tnl\t_vb_arbprogram.h
+# End Source File
+# Begin Source File
+
+SOURCE=..\..\..\..\src\mesa\tnl\t_vb_cliptmp.h
+# End Source File
+# Begin Source File
+
+SOURCE=..\..\..\..\src\mesa\tnl\t_vb_lighttmp.h
+# End Source File
+# Begin Source File
+
+SOURCE=..\..\..\..\src\mesa\tnl\t_vb_rendertmp.h
+# End Source File
+# Begin Source File
+
+SOURCE=..\..\..\..\src\mesa\tnl\t_vertex.h
+# End Source File
+# Begin Source File
+
+SOURCE=..\..\..\..\src\mesa\tnl\t_vp_build.h
+# End Source File
+# Begin Source File
+
+SOURCE=..\..\..\..\src\mesa\tnl\t_vtx_api.h
+# End Source File
+# Begin Source File
+
+SOURCE=..\..\..\..\src\mesa\main\texcompress.h
+# End Source File
+# Begin Source File
+
+SOURCE=..\..\..\..\src\mesa\main\texenvprogram.h
+# End Source File
+# Begin Source File
+
+SOURCE=..\..\..\..\src\mesa\main\texformat.h
+# End Source File
+# Begin Source File
+
+SOURCE=..\..\..\..\src\mesa\main\texformat_tmp.h
+# End Source File
+# Begin Source File
+
+SOURCE=..\..\..\..\src\mesa\main\teximage.h
+# End Source File
+# Begin Source File
+
+SOURCE=..\..\..\..\src\mesa\main\texobj.h
+# End Source File
+# Begin Source File
+
+SOURCE=..\..\..\..\src\mesa\main\texrender.h
+# End Source File
+# Begin Source File
+
+SOURCE=..\..\..\..\src\mesa\main\texstate.h
+# End Source File
+# Begin Source File
+
+SOURCE=..\..\..\..\src\mesa\main\texstore.h
+# End Source File
+# Begin Source File
+
+SOURCE=..\..\..\..\src\mesa\tnl\tnl.h
+# End Source File
+# Begin Source File
+
+SOURCE=..\..\..\..\src\mesa\shader\slang\traverse_wrap.h
+# End Source File
+# Begin Source File
+
+SOURCE=..\..\..\..\src\mesa\main\varray.h
+# End Source File
+# Begin Source File
+
+SOURCE=..\..\..\..\src\mesa\main\version.h
+# End Source File
+# Begin Source File
+
+SOURCE=..\..\..\..\src\mesa\main\vtxfmt.h
+# End Source File
+# Begin Source File
+
+SOURCE=..\..\..\..\src\mesa\main\vtxfmt_tmp.h
+# End Source File
+# Begin Source File
+
+SOURCE=..\..\..\..\src\mesa\x86\rtasm\x86sse.h
+# End Source File
+# End Group
+# End Target
+# End Project