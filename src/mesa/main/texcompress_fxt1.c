/*
 * Mesa 3-D graphics library
 * Version:  7.1
 *
 * Copyright (C) 1999-2008  Brian Paul   All Rights Reserved.
 *
 * Permission is hereby granted, free of charge, to any person obtaining a
 * copy of this software and associated documentation files (the "Software"),
 * to deal in the Software without restriction, including without limitation
 * the rights to use, copy, modify, merge, publish, distribute, sublicense,
 * and/or sell copies of the Software, and to permit persons to whom the
 * Software is furnished to do so, subject to the following conditions:
 *
 * The above copyright notice and this permission notice shall be included
 * in all copies or substantial portions of the Software.
 *
 * THE SOFTWARE IS PROVIDED "AS IS", WITHOUT WARRANTY OF ANY KIND, EXPRESS
 * OR IMPLIED, INCLUDING BUT NOT LIMITED TO THE WARRANTIES OF MERCHANTABILITY,
 * FITNESS FOR A PARTICULAR PURPOSE AND NONINFRINGEMENT.  IN NO EVENT SHALL
 * BRIAN PAUL BE LIABLE FOR ANY CLAIM, DAMAGES OR OTHER LIABILITY, WHETHER IN
 * AN ACTION OF CONTRACT, TORT OR OTHERWISE, ARISING FROM, OUT OF OR IN
 * CONNECTION WITH THE SOFTWARE OR THE USE OR OTHER DEALINGS IN THE SOFTWARE.
 */


/**
 * \file texcompress_fxt1.c
 * GL_EXT_texture_compression_fxt1 support.
 */


#include "glheader.h"
#include "imports.h"
#include "colormac.h"
#include "context.h"
#include "convolve.h"
#include "image.h"
#include "mipmap.h"
#include "texcompress.h"
#include "texformat.h"
#include "texstore.h"


static void
fxt1_encode (GLuint width, GLuint height, GLint comps,
             const void *source, GLint srcRowStride,
             void *dest, GLint destRowStride);

void
fxt1_decode_1 (const void *texture, GLint stride,
               GLint i, GLint j, GLchan *rgba);


/**
 * Called during context initialization.
 */
void
_mesa_init_texture_fxt1( GLcontext *ctx )
{
   (void) ctx;
}


/**
 * Called via TexFormat->StoreImage to store an RGB_FXT1 texture.
 */
static GLboolean
texstore_rgb_fxt1(TEXSTORE_PARAMS)
{
   const GLchan *pixels;
   GLint srcRowStride;
   GLubyte *dst;
   const GLint texWidth = dstRowStride * 8 / 16; /* a bit of a hack */
   const GLchan *tempImage = NULL;

   ASSERT(dstFormat == &_mesa_texformat_rgb_fxt1);
   ASSERT(dstXoffset % 8 == 0);
   ASSERT(dstYoffset % 4 == 0);
   ASSERT(dstZoffset     == 0);
   (void) dstZoffset;
   (void) dstImageOffsets;

   if (srcFormat != GL_RGB ||
       srcType != CHAN_TYPE ||
       ctx->_ImageTransferState ||
       srcPacking->SwapBytes) {
      /* convert image to RGB/GLchan */
      tempImage = _mesa_make_temp_chan_image(ctx, dims,
                                             baseInternalFormat,
                                             dstFormat->BaseFormat,
                                             srcWidth, srcHeight, srcDepth,
                                             srcFormat, srcType, srcAddr,
                                             srcPacking);
      if (!tempImage)
         return GL_FALSE; /* out of memory */
      _mesa_adjust_image_for_convolution(ctx, dims, &srcWidth, &srcHeight);
      pixels = tempImage;
      srcRowStride = 3 * srcWidth;
      srcFormat = GL_RGB;
   }
   else {
      pixels = (const GLchan *) srcAddr;
      srcRowStride = _mesa_image_row_stride(srcPacking, srcWidth, srcFormat,
                                            srcType) / sizeof(GLchan);
   }

   dst = _mesa_compressed_image_address(dstXoffset, dstYoffset, 0,
                                        dstFormat->MesaFormat,
                                        texWidth, (GLubyte *) dstAddr);

   fxt1_encode(srcWidth, srcHeight, 3, pixels, srcRowStride,
               dst, dstRowStride);

   if (tempImage)
      _mesa_free((void*) tempImage);

   return GL_TRUE;
}


/**
 * Called via TexFormat->StoreImage to store an RGBA_FXT1 texture.
 */
static GLboolean
texstore_rgba_fxt1(TEXSTORE_PARAMS)
{
   const GLchan *pixels;
   GLint srcRowStride;
   GLubyte *dst;
   GLint texWidth = dstRowStride * 8 / 16; /* a bit of a hack */
   const GLchan *tempImage = NULL;

   ASSERT(dstFormat == &_mesa_texformat_rgba_fxt1);
   ASSERT(dstXoffset % 8 == 0);
   ASSERT(dstYoffset % 4 == 0);
   ASSERT(dstZoffset     == 0);
   (void) dstZoffset;
   (void) dstImageOffsets;

   if (srcFormat != GL_RGBA ||
       srcType != CHAN_TYPE ||
       ctx->_ImageTransferState ||
       srcPacking->SwapBytes) {
      /* convert image to RGBA/GLchan */
      tempImage = _mesa_make_temp_chan_image(ctx, dims,
                                             baseInternalFormat,
                                             dstFormat->BaseFormat,
                                             srcWidth, srcHeight, srcDepth,
                                             srcFormat, srcType, srcAddr,
                                             srcPacking);
      if (!tempImage)
         return GL_FALSE; /* out of memory */
      _mesa_adjust_image_for_convolution(ctx, dims, &srcWidth, &srcHeight);
      pixels = tempImage;
      srcRowStride = 4 * srcWidth;
      srcFormat = GL_RGBA;
   }
   else {
      pixels = (const GLchan *) srcAddr;
      srcRowStride = _mesa_image_row_stride(srcPacking, srcWidth, srcFormat,
                                            srcType) / sizeof(GLchan);
   }

   dst = _mesa_compressed_image_address(dstXoffset, dstYoffset, 0,
                                        dstFormat->MesaFormat,
                                        texWidth, (GLubyte *) dstAddr);

   fxt1_encode(srcWidth, srcHeight, 4, pixels, srcRowStride,
               dst, dstRowStride);

   if (tempImage)
      _mesa_free((void*) tempImage);

   return GL_TRUE;
}


static void
fetch_texel_2d_rgba_fxt1( const struct gl_texture_image *texImage,
                          GLint i, GLint j, GLint k, GLchan *texel )
{
   (void) k;
   fxt1_decode_1(texImage->Data, texImage->RowStride, i, j, texel);
}


static void
fetch_texel_2d_f_rgba_fxt1( const struct gl_texture_image *texImage,
                            GLint i, GLint j, GLint k, GLfloat *texel )
{
   /* just sample as GLchan and convert to float here */
   GLchan rgba[4];
   (void) k;
   fxt1_decode_1(texImage->Data, texImage->RowStride, i, j, rgba);
   texel[RCOMP] = CHAN_TO_FLOAT(rgba[RCOMP]);
   texel[GCOMP] = CHAN_TO_FLOAT(rgba[GCOMP]);
   texel[BCOMP] = CHAN_TO_FLOAT(rgba[BCOMP]);
   texel[ACOMP] = CHAN_TO_FLOAT(rgba[ACOMP]);
}


static void
fetch_texel_2d_rgb_fxt1( const struct gl_texture_image *texImage,
                         GLint i, GLint j, GLint k, GLchan *texel )
{
   (void) k;
   fxt1_decode_1(texImage->Data, texImage->RowStride, i, j, texel);
   texel[ACOMP] = 255;
}


static void
fetch_texel_2d_f_rgb_fxt1( const struct gl_texture_image *texImage,
                           GLint i, GLint j, GLint k, GLfloat *texel )
{
   /* just sample as GLchan and convert to float here */
   GLchan rgba[4];
   (void) k;
   fxt1_decode_1(texImage->Data, texImage->RowStride, i, j, rgba);
   texel[RCOMP] = CHAN_TO_FLOAT(rgba[RCOMP]);
   texel[GCOMP] = CHAN_TO_FLOAT(rgba[GCOMP]);
   texel[BCOMP] = CHAN_TO_FLOAT(rgba[BCOMP]);
   texel[ACOMP] = 1.0F;
}



const struct gl_texture_format _mesa_texformat_rgb_fxt1 = {
   MESA_FORMAT_RGB_FXT1,		/* MesaFormat */
   GL_RGB,				/* BaseFormat */
   GL_UNSIGNED_NORMALIZED_ARB,		/* DataType */
   4, /*approx*/			/* RedBits */
   4, /*approx*/			/* GreenBits */
   4, /*approx*/			/* BlueBits */
   0,					/* AlphaBits */
   0,					/* LuminanceBits */
   0,					/* IntensityBits */
   0,					/* IndexBits */
   0,					/* DepthBits */
   0,					/* StencilBits */
   0,					/* TexelBytes */
   texstore_rgb_fxt1,			/* StoreTexImageFunc */
   NULL, /*impossible*/ 		/* FetchTexel1D */
   fetch_texel_2d_rgb_fxt1, 		/* FetchTexel2D */
   NULL, /*impossible*/ 		/* FetchTexel3D */
   NULL, /*impossible*/ 		/* FetchTexel1Df */
   fetch_texel_2d_f_rgb_fxt1, 		/* FetchTexel2Df */
   NULL, /*impossible*/ 		/* FetchTexel3Df */
   NULL					/* StoreTexel */
};

const struct gl_texture_format _mesa_texformat_rgba_fxt1 = {
   MESA_FORMAT_RGBA_FXT1,		/* MesaFormat */
   GL_RGBA,				/* BaseFormat */
   GL_UNSIGNED_NORMALIZED_ARB,		/* DataType */
   4, /*approx*/			/* RedBits */
   4, /*approx*/			/* GreenBits */
   4, /*approx*/			/* BlueBits */
   1, /*approx*/			/* AlphaBits */
   0,					/* LuminanceBits */
   0,					/* IntensityBits */
   0,					/* IndexBits */
   0,					/* DepthBits */
   0,					/* StencilBits */
   0,					/* TexelBytes */
   texstore_rgba_fxt1,			/* StoreTexImageFunc */
   NULL, /*impossible*/ 		/* FetchTexel1D */
   fetch_texel_2d_rgba_fxt1, 		/* FetchTexel2D */
   NULL, /*impossible*/ 		/* FetchTexel3D */
   NULL, /*impossible*/ 		/* FetchTexel1Df */
   fetch_texel_2d_f_rgba_fxt1, 		/* FetchTexel2Df */
   NULL, /*impossible*/ 		/* FetchTexel3Df */
   NULL					/* StoreTexel */
};


/***************************************************************************\
 * FXT1 encoder
 *
 * The encoder was built by reversing the decoder,
 * and is vaguely based on Texus2 by 3dfx. Note that this code
 * is merely a proof of concept, since it is highly UNoptimized;
 * moreover, it is sub-optimal due to initial conditions passed
 * to Lloyd's algorithm (the interpolation modes are even worse).
\***************************************************************************/


#define MAX_COMP 4 /* ever needed maximum number of components in texel */
#define MAX_VECT 4 /* ever needed maximum number of base vectors to find */
#define N_TEXELS 32 /* number of texels in a block (always 32) */
#define LL_N_REP 50 /* number of iterations in lloyd's vq */
#define LL_RMS_D 10 /* fault tolerance (maximum delta) */
#define LL_RMS_E 255 /* fault tolerance (maximum error) */
#define ALPHA_TS 2 /* alpha threshold: (255 - ALPHA_TS) deemed opaque */
#define ISTBLACK(v) (*((GLuint *)(v)) == 0)


/*
 * Define a 64-bit unsigned integer type and macros
 */
#ifdef GL_EXT_timer_query  /* this extensions defines the GLuint64EXT type */

#define FX64_NATIVE 1

<<<<<<< HEAD
#ifdef __MINGW32__
typedef unsigned long Fx64;
#else
typedef unsigned long long Fx64;
#endif

=======
typedef GLuint64EXT Fx64;
>>>>>>> d3f7b463

#define FX64_MOV32(a, b) a = b
#define FX64_OR32(a, b)  a |= b
#define FX64_SHL(a, c)   a <<= c

#else  /* !GL_EXT_timer_query */

#define FX64_NATIVE 0

typedef struct {
   GLuint lo, hi;
} Fx64;

#define FX64_MOV32(a, b) a.lo = b
#define FX64_OR32(a, b)  a.lo |= b

#define FX64_SHL(a, c)                                 \
   do {                                                \
       if ((c) >= 32) {                                \
          a.hi = a.lo << ((c) - 32);                   \
          a.lo = 0;                                    \
       } else {                                        \
          a.hi = (a.hi << (c)) | (a.lo >> (32 - (c))); \
          a.lo <<= (c);                                \
       }                                               \
   } while (0)

#endif  /* !GL_EXT_timer_query */


#define F(i) (GLfloat)1 /* can be used to obtain an oblong metric: 0.30 / 0.59 / 0.11 */
#define SAFECDOT 1 /* for paranoids */

#define MAKEIVEC(NV, NC, IV, B, V0, V1)  \
   do {                                  \
      /* compute interpolation vector */ \
      GLfloat d2 = 0.0F;                 \
      GLfloat rd2;                       \
                                         \
      for (i = 0; i < NC; i++) {         \
         IV[i] = (V1[i] - V0[i]) * F(i); \
         d2 += IV[i] * IV[i];            \
      }                                  \
      rd2 = (GLfloat)NV / d2;            \
      B = 0;                             \
      for (i = 0; i < NC; i++) {         \
         IV[i] *= F(i);                  \
         B -= IV[i] * V0[i];             \
         IV[i] *= rd2;                   \
      }                                  \
      B = B * rd2 + 0.5f;                \
   } while (0)

#define CALCCDOT(TEXEL, NV, NC, IV, B, V)\
   do {                                  \
      GLfloat dot = 0.0F;                \
      for (i = 0; i < NC; i++) {         \
         dot += V[i] * IV[i];            \
      }                                  \
      TEXEL = (GLint)(dot + B);          \
      if (SAFECDOT) {                    \
         if (TEXEL < 0) {                \
            TEXEL = 0;                   \
         } else if (TEXEL > NV) {        \
            TEXEL = NV;                  \
         }                               \
      }                                  \
   } while (0)


static GLint
fxt1_bestcol (GLfloat vec[][MAX_COMP], GLint nv,
              GLubyte input[MAX_COMP], GLint nc)
{
   GLint i, j, best = -1;
   GLfloat err = 1e9; /* big enough */

   for (j = 0; j < nv; j++) {
      GLfloat e = 0.0F;
      for (i = 0; i < nc; i++) {
         e += (vec[j][i] - input[i]) * (vec[j][i] - input[i]);
      }
      if (e < err) {
         err = e;
         best = j;
      }
   }

   return best;
}


static GLint
fxt1_worst (GLfloat vec[MAX_COMP],
            GLubyte input[N_TEXELS][MAX_COMP], GLint nc, GLint n)
{
   GLint i, k, worst = -1;
   GLfloat err = -1.0F; /* small enough */

   for (k = 0; k < n; k++) {
      GLfloat e = 0.0F;
      for (i = 0; i < nc; i++) {
         e += (vec[i] - input[k][i]) * (vec[i] - input[k][i]);
      }
      if (e > err) {
         err = e;
         worst = k;
      }
   }

   return worst;
}


static GLint
fxt1_variance (GLdouble variance[MAX_COMP],
               GLubyte input[N_TEXELS][MAX_COMP], GLint nc, GLint n)
{
   GLint i, k, best = 0;
   GLint sx, sx2;
   GLdouble var, maxvar = -1; /* small enough */
   GLdouble teenth = 1.0 / n;

   for (i = 0; i < nc; i++) {
      sx = sx2 = 0;
      for (k = 0; k < n; k++) {
         GLint t = input[k][i];
         sx += t;
         sx2 += t * t;
      }
      var = sx2 * teenth - sx * sx * teenth * teenth;
      if (maxvar < var) {
         maxvar = var;
         best = i;
      }
      if (variance) {
         variance[i] = var;
      }
   }

   return best;
}


static GLint
fxt1_choose (GLfloat vec[][MAX_COMP], GLint nv,
             GLubyte input[N_TEXELS][MAX_COMP], GLint nc, GLint n)
{
#if 0
   /* Choose colors from a grid.
    */
   GLint i, j;

   for (j = 0; j < nv; j++) {
      GLint m = j * (n - 1) / (nv - 1);
      for (i = 0; i < nc; i++) {
         vec[j][i] = input[m][i];
      }
   }
#else
   /* Our solution here is to find the darkest and brightest colors in
    * the 8x4 tile and use those as the two representative colors.
    * There are probably better algorithms to use (histogram-based).
    */
   GLint i, j, k;
   GLint minSum = 2000; /* big enough */
   GLint maxSum = -1; /* small enough */
   GLint minCol = 0; /* phoudoin: silent compiler! */
   GLint maxCol = 0; /* phoudoin: silent compiler! */

   struct {
      GLint flag;
      GLint key;
      GLint freq;
      GLint idx;
   } hist[N_TEXELS];
   GLint lenh = 0;

   _mesa_memset(hist, 0, sizeof(hist));

   for (k = 0; k < n; k++) {
      GLint l;
      GLint key = 0;
      GLint sum = 0;
      for (i = 0; i < nc; i++) {
         key <<= 8;
         key |= input[k][i];
         sum += input[k][i];
      }
      for (l = 0; l < n; l++) {
         if (!hist[l].flag) {
            /* alloc new slot */
            hist[l].flag = !0;
            hist[l].key = key;
            hist[l].freq = 1;
            hist[l].idx = k;
            lenh = l + 1;
            break;
         } else if (hist[l].key == key) {
            hist[l].freq++;
            break;
         }
      }
      if (minSum > sum) {
         minSum = sum;
         minCol = k;
      }
      if (maxSum < sum) {
         maxSum = sum;
         maxCol = k;
      }
   }

   if (lenh <= nv) {
      for (j = 0; j < lenh; j++) {
         for (i = 0; i < nc; i++) {
            vec[j][i] = (GLfloat)input[hist[j].idx][i];
         }
      }
      for (; j < nv; j++) {
         for (i = 0; i < nc; i++) {
            vec[j][i] = vec[0][i];
         }
      }
      return 0;
   }

   for (j = 0; j < nv; j++) {
      for (i = 0; i < nc; i++) {
         vec[j][i] = ((nv - 1 - j) * input[minCol][i] + j * input[maxCol][i] + (nv - 1) / 2) / (GLfloat)(nv - 1);
      }
   }
#endif

   return !0;
}


static GLint
fxt1_lloyd (GLfloat vec[][MAX_COMP], GLint nv,
            GLubyte input[N_TEXELS][MAX_COMP], GLint nc, GLint n)
{
   /* Use the generalized lloyd's algorithm for VQ:
    *     find 4 color vectors.
    *
    *     for each sample color
    *         sort to nearest vector.
    *
    *     replace each vector with the centroid of it's matching colors.
    *
    *     repeat until RMS doesn't improve.
    *
    *     if a color vector has no samples, or becomes the same as another
    *     vector, replace it with the color which is farthest from a sample.
    *
    * vec[][MAX_COMP]           initial vectors and resulting colors
    * nv                        number of resulting colors required
    * input[N_TEXELS][MAX_COMP] input texels
    * nc                        number of components in input / vec
    * n                         number of input samples
    */

   GLint sum[MAX_VECT][MAX_COMP]; /* used to accumulate closest texels */
   GLint cnt[MAX_VECT]; /* how many times a certain vector was chosen */
   GLfloat error, lasterror = 1e9;

   GLint i, j, k, rep;

   /* the quantizer */
   for (rep = 0; rep < LL_N_REP; rep++) {
      /* reset sums & counters */
      for (j = 0; j < nv; j++) {
         for (i = 0; i < nc; i++) {
            sum[j][i] = 0;
         }
         cnt[j] = 0;
      }
      error = 0;

      /* scan whole block */
      for (k = 0; k < n; k++) {
#if 1
         GLint best = -1;
         GLfloat err = 1e9; /* big enough */
         /* determine best vector */
         for (j = 0; j < nv; j++) {
            GLfloat e = (vec[j][0] - input[k][0]) * (vec[j][0] - input[k][0]) +
                      (vec[j][1] - input[k][1]) * (vec[j][1] - input[k][1]) +
                      (vec[j][2] - input[k][2]) * (vec[j][2] - input[k][2]);
            if (nc == 4) {
               e += (vec[j][3] - input[k][3]) * (vec[j][3] - input[k][3]);
            }
            if (e < err) {
               err = e;
               best = j;
            }
         }
#else
         GLint best = fxt1_bestcol(vec, nv, input[k], nc, &err);
#endif
         /* add in closest color */
         for (i = 0; i < nc; i++) {
            sum[best][i] += input[k][i];
         }
         /* mark this vector as used */
         cnt[best]++;
         /* accumulate error */
         error += err;
      }

      /* check RMS */
      if ((error < LL_RMS_E) ||
          ((error < lasterror) && ((lasterror - error) < LL_RMS_D))) {
         return !0; /* good match */
      }
      lasterror = error;

      /* move each vector to the barycenter of its closest colors */
      for (j = 0; j < nv; j++) {
         if (cnt[j]) {
            GLfloat div = 1.0F / cnt[j];
            for (i = 0; i < nc; i++) {
               vec[j][i] = div * sum[j][i];
            }
         } else {
            /* this vec has no samples or is identical with a previous vec */
            GLint worst = fxt1_worst(vec[j], input, nc, n);
            for (i = 0; i < nc; i++) {
               vec[j][i] = input[worst][i];
            }
         }
      }
   }

   return 0; /* could not converge fast enough */
}


static void
fxt1_quantize_CHROMA (GLuint *cc,
                      GLubyte input[N_TEXELS][MAX_COMP])
{
   const GLint n_vect = 4; /* 4 base vectors to find */
   const GLint n_comp = 3; /* 3 components: R, G, B */
   GLfloat vec[MAX_VECT][MAX_COMP];
   GLint i, j, k;
   Fx64 hi; /* high quadword */
   GLuint lohi, lolo; /* low quadword: hi dword, lo dword */

   if (fxt1_choose(vec, n_vect, input, n_comp, N_TEXELS) != 0) {
      fxt1_lloyd(vec, n_vect, input, n_comp, N_TEXELS);
   }

   FX64_MOV32(hi, 4); /* cc-chroma = "010" + unused bit */
   for (j = n_vect - 1; j >= 0; j--) {
      for (i = 0; i < n_comp; i++) {
         /* add in colors */
         FX64_SHL(hi, 5);
         FX64_OR32(hi, (GLuint)(vec[j][i] / 8.0F));
      }
   }
   ((Fx64 *)cc)[1] = hi;

   lohi = lolo = 0;
   /* right microtile */
   for (k = N_TEXELS - 1; k >= N_TEXELS/2; k--) {
      lohi <<= 2;
      lohi |= fxt1_bestcol(vec, n_vect, input[k], n_comp);
   }
   /* left microtile */
   for (; k >= 0; k--) {
      lolo <<= 2;
      lolo |= fxt1_bestcol(vec, n_vect, input[k], n_comp);
   }
   cc[1] = lohi;
   cc[0] = lolo;
}


static void
fxt1_quantize_ALPHA0 (GLuint *cc,
                      GLubyte input[N_TEXELS][MAX_COMP],
                      GLubyte reord[N_TEXELS][MAX_COMP], GLint n)
{
   const GLint n_vect = 3; /* 3 base vectors to find */
   const GLint n_comp = 4; /* 4 components: R, G, B, A */
   GLfloat vec[MAX_VECT][MAX_COMP];
   GLint i, j, k;
   Fx64 hi; /* high quadword */
   GLuint lohi, lolo; /* low quadword: hi dword, lo dword */

   /* the last vector indicates zero */
   for (i = 0; i < n_comp; i++) {
      vec[n_vect][i] = 0;
   }

   /* the first n texels in reord are guaranteed to be non-zero */
   if (fxt1_choose(vec, n_vect, reord, n_comp, n) != 0) {
      fxt1_lloyd(vec, n_vect, reord, n_comp, n);
   }

   FX64_MOV32(hi, 6); /* alpha = "011" + lerp = 0 */
   for (j = n_vect - 1; j >= 0; j--) {
      /* add in alphas */
      FX64_SHL(hi, 5);
      FX64_OR32(hi, (GLuint)(vec[j][ACOMP] / 8.0F));
   }
   for (j = n_vect - 1; j >= 0; j--) {
      for (i = 0; i < n_comp - 1; i++) {
         /* add in colors */
         FX64_SHL(hi, 5);
         FX64_OR32(hi, (GLuint)(vec[j][i] / 8.0F));
      }
   }
   ((Fx64 *)cc)[1] = hi;

   lohi = lolo = 0;
   /* right microtile */
   for (k = N_TEXELS - 1; k >= N_TEXELS/2; k--) {
      lohi <<= 2;
      lohi |= fxt1_bestcol(vec, n_vect + 1, input[k], n_comp);
   }
   /* left microtile */
   for (; k >= 0; k--) {
      lolo <<= 2;
      lolo |= fxt1_bestcol(vec, n_vect + 1, input[k], n_comp);
   }
   cc[1] = lohi;
   cc[0] = lolo;
}


static void
fxt1_quantize_ALPHA1 (GLuint *cc,
                      GLubyte input[N_TEXELS][MAX_COMP])
{
   const GLint n_vect = 3; /* highest vector number in each microtile */
   const GLint n_comp = 4; /* 4 components: R, G, B, A */
   GLfloat vec[1 + 1 + 1][MAX_COMP]; /* 1.5 extrema for each sub-block */
   GLfloat b, iv[MAX_COMP]; /* interpolation vector */
   GLint i, j, k;
   Fx64 hi; /* high quadword */
   GLuint lohi, lolo; /* low quadword: hi dword, lo dword */

   GLint minSum;
   GLint maxSum;
   GLint minColL = 0, maxColL = 0;
   GLint minColR = 0, maxColR = 0;
   GLint sumL = 0, sumR = 0;
   GLint nn_comp;
   /* Our solution here is to find the darkest and brightest colors in
    * the 4x4 tile and use those as the two representative colors.
    * There are probably better algorithms to use (histogram-based).
    */
   nn_comp = n_comp;
   while ((minColL == maxColL) && nn_comp) {
       minSum = 2000; /* big enough */
       maxSum = -1; /* small enough */
       for (k = 0; k < N_TEXELS / 2; k++) {
           GLint sum = 0;
           for (i = 0; i < nn_comp; i++) {
               sum += input[k][i];
           }
           if (minSum > sum) {
               minSum = sum;
               minColL = k;
           }
           if (maxSum < sum) {
               maxSum = sum;
               maxColL = k;
           }
           sumL += sum;
       }
       
       nn_comp--;
   }

   nn_comp = n_comp;
   while ((minColR == maxColR) && nn_comp) {
       minSum = 2000; /* big enough */
       maxSum = -1; /* small enough */
       for (k = N_TEXELS / 2; k < N_TEXELS; k++) {
           GLint sum = 0;
           for (i = 0; i < nn_comp; i++) {
               sum += input[k][i];
           }
           if (minSum > sum) {
               minSum = sum;
               minColR = k;
           }
           if (maxSum < sum) {
               maxSum = sum;
               maxColR = k;
           }
           sumR += sum;
       }

       nn_comp--;
   }

   /* choose the common vector (yuck!) */
   {
      GLint j1, j2;
      GLint v1 = 0, v2 = 0;
      GLfloat err = 1e9; /* big enough */
      GLfloat tv[2 * 2][MAX_COMP]; /* 2 extrema for each sub-block */
      for (i = 0; i < n_comp; i++) {
         tv[0][i] = input[minColL][i];
         tv[1][i] = input[maxColL][i];
         tv[2][i] = input[minColR][i];
         tv[3][i] = input[maxColR][i];
      }
      for (j1 = 0; j1 < 2; j1++) {
         for (j2 = 2; j2 < 4; j2++) {
            GLfloat e = 0.0F;
            for (i = 0; i < n_comp; i++) {
               e += (tv[j1][i] - tv[j2][i]) * (tv[j1][i] - tv[j2][i]);
            }
            if (e < err) {
               err = e;
               v1 = j1;
               v2 = j2;
            }
         }
      }
      for (i = 0; i < n_comp; i++) {
         vec[0][i] = tv[1 - v1][i];
         vec[1][i] = (tv[v1][i] * sumL + tv[v2][i] * sumR) / (sumL + sumR);
         vec[2][i] = tv[5 - v2][i];
      }
   }

   /* left microtile */
   cc[0] = 0;
   if (minColL != maxColL) {
      /* compute interpolation vector */
      MAKEIVEC(n_vect, n_comp, iv, b, vec[0], vec[1]);

      /* add in texels */
      lolo = 0;
      for (k = N_TEXELS / 2 - 1; k >= 0; k--) {
         GLint texel;
         /* interpolate color */
         CALCCDOT(texel, n_vect, n_comp, iv, b, input[k]);
         /* add in texel */
         lolo <<= 2;
         lolo |= texel;
      }
      
      cc[0] = lolo;
   }

   /* right microtile */
   cc[1] = 0;
   if (minColR != maxColR) {
      /* compute interpolation vector */
      MAKEIVEC(n_vect, n_comp, iv, b, vec[2], vec[1]);

      /* add in texels */
      lohi = 0;
      for (k = N_TEXELS - 1; k >= N_TEXELS / 2; k--) {
         GLint texel;
         /* interpolate color */
         CALCCDOT(texel, n_vect, n_comp, iv, b, input[k]);
         /* add in texel */
         lohi <<= 2;
         lohi |= texel;
      }

      cc[1] = lohi;
   }

   FX64_MOV32(hi, 7); /* alpha = "011" + lerp = 1 */
   for (j = n_vect - 1; j >= 0; j--) {
      /* add in alphas */
      FX64_SHL(hi, 5);
      FX64_OR32(hi, (GLuint)(vec[j][ACOMP] / 8.0F));
   }
   for (j = n_vect - 1; j >= 0; j--) {
      for (i = 0; i < n_comp - 1; i++) {
         /* add in colors */
         FX64_SHL(hi, 5);
         FX64_OR32(hi, (GLuint)(vec[j][i] / 8.0F));
      }
   }
   ((Fx64 *)cc)[1] = hi;
}


static void
fxt1_quantize_HI (GLuint *cc,
                  GLubyte input[N_TEXELS][MAX_COMP],
                  GLubyte reord[N_TEXELS][MAX_COMP], GLint n)
{
   const GLint n_vect = 6; /* highest vector number */
   const GLint n_comp = 3; /* 3 components: R, G, B */
   GLfloat b = 0.0F;       /* phoudoin: silent compiler! */
   GLfloat iv[MAX_COMP];   /* interpolation vector */
   GLint i, k;
   GLuint hihi; /* high quadword: hi dword */

   GLint minSum = 2000; /* big enough */
   GLint maxSum = -1; /* small enough */
   GLint minCol = 0; /* phoudoin: silent compiler! */
   GLint maxCol = 0; /* phoudoin: silent compiler! */

   /* Our solution here is to find the darkest and brightest colors in
    * the 8x4 tile and use those as the two representative colors.
    * There are probably better algorithms to use (histogram-based).
    */
   for (k = 0; k < n; k++) {
      GLint sum = 0;
      for (i = 0; i < n_comp; i++) {
         sum += reord[k][i];
      }
      if (minSum > sum) {
         minSum = sum;
         minCol = k;
      }
      if (maxSum < sum) {
         maxSum = sum;
         maxCol = k;
      }
   }

   hihi = 0; /* cc-hi = "00" */
   for (i = 0; i < n_comp; i++) {
      /* add in colors */
      hihi <<= 5;
      hihi |= reord[maxCol][i] >> 3;
   }
   for (i = 0; i < n_comp; i++) {
      /* add in colors */
      hihi <<= 5;
      hihi |= reord[minCol][i] >> 3;
   }
   cc[3] = hihi;
   cc[0] = cc[1] = cc[2] = 0;

   /* compute interpolation vector */
   if (minCol != maxCol) {
      MAKEIVEC(n_vect, n_comp, iv, b, reord[minCol], reord[maxCol]);
   }

   /* add in texels */
   for (k = N_TEXELS - 1; k >= 0; k--) {
      GLint t = k * 3;
      GLuint *kk = (GLuint *)((char *)cc + t / 8);
      GLint texel = n_vect + 1; /* transparent black */

      if (!ISTBLACK(input[k])) {
         if (minCol != maxCol) {
            /* interpolate color */
            CALCCDOT(texel, n_vect, n_comp, iv, b, input[k]);
            /* add in texel */
            kk[0] |= texel << (t & 7);
         }
      } else {
         /* add in texel */
         kk[0] |= texel << (t & 7);
      }
   }
}


static void
fxt1_quantize_MIXED1 (GLuint *cc,
                      GLubyte input[N_TEXELS][MAX_COMP])
{
   const GLint n_vect = 2; /* highest vector number in each microtile */
   const GLint n_comp = 3; /* 3 components: R, G, B */
   GLubyte vec[2 * 2][MAX_COMP]; /* 2 extrema for each sub-block */
   GLfloat b, iv[MAX_COMP]; /* interpolation vector */
   GLint i, j, k;
   Fx64 hi; /* high quadword */
   GLuint lohi, lolo; /* low quadword: hi dword, lo dword */

   GLint minSum;
   GLint maxSum;
   GLint minColL = 0, maxColL = -1;
   GLint minColR = 0, maxColR = -1;

   /* Our solution here is to find the darkest and brightest colors in
    * the 4x4 tile and use those as the two representative colors.
    * There are probably better algorithms to use (histogram-based).
    */
   minSum = 2000; /* big enough */
   maxSum = -1; /* small enough */
   for (k = 0; k < N_TEXELS / 2; k++) {
      if (!ISTBLACK(input[k])) {
         GLint sum = 0;
         for (i = 0; i < n_comp; i++) {
            sum += input[k][i];
         }
         if (minSum > sum) {
            minSum = sum;
            minColL = k;
         }
         if (maxSum < sum) {
            maxSum = sum;
            maxColL = k;
         }
      }
   }
   minSum = 2000; /* big enough */
   maxSum = -1; /* small enough */
   for (; k < N_TEXELS; k++) {
      if (!ISTBLACK(input[k])) {
         GLint sum = 0;
         for (i = 0; i < n_comp; i++) {
            sum += input[k][i];
         }
         if (minSum > sum) {
            minSum = sum;
            minColR = k;
         }
         if (maxSum < sum) {
            maxSum = sum;
            maxColR = k;
         }
      }
   }

   /* left microtile */
   if (maxColL == -1) {
      /* all transparent black */
      cc[0] = ~0u;
      for (i = 0; i < n_comp; i++) {
         vec[0][i] = 0;
         vec[1][i] = 0;
      }
   } else {
      cc[0] = 0;
      for (i = 0; i < n_comp; i++) {
         vec[0][i] = input[minColL][i];
         vec[1][i] = input[maxColL][i];
      }
      if (minColL != maxColL) {
         /* compute interpolation vector */
         MAKEIVEC(n_vect, n_comp, iv, b, vec[0], vec[1]);

         /* add in texels */
         lolo = 0;
         for (k = N_TEXELS / 2 - 1; k >= 0; k--) {
            GLint texel = n_vect + 1; /* transparent black */
            if (!ISTBLACK(input[k])) {
               /* interpolate color */
               CALCCDOT(texel, n_vect, n_comp, iv, b, input[k]);
            }
            /* add in texel */
            lolo <<= 2;
            lolo |= texel;
         }
         cc[0] = lolo;
      }
   }

   /* right microtile */
   if (maxColR == -1) {
      /* all transparent black */
      cc[1] = ~0u;
      for (i = 0; i < n_comp; i++) {
         vec[2][i] = 0;
         vec[3][i] = 0;
      }
   } else {
      cc[1] = 0;
      for (i = 0; i < n_comp; i++) {
         vec[2][i] = input[minColR][i];
         vec[3][i] = input[maxColR][i];
      }
      if (minColR != maxColR) {
         /* compute interpolation vector */
         MAKEIVEC(n_vect, n_comp, iv, b, vec[2], vec[3]);

         /* add in texels */
         lohi = 0;
         for (k = N_TEXELS - 1; k >= N_TEXELS / 2; k--) {
            GLint texel = n_vect + 1; /* transparent black */
            if (!ISTBLACK(input[k])) {
               /* interpolate color */
               CALCCDOT(texel, n_vect, n_comp, iv, b, input[k]);
            }
            /* add in texel */
            lohi <<= 2;
            lohi |= texel;
         }
         cc[1] = lohi;
      }
   }

   FX64_MOV32(hi, 9 | (vec[3][GCOMP] & 4) | ((vec[1][GCOMP] >> 1) & 2)); /* chroma = "1" */
   for (j = 2 * 2 - 1; j >= 0; j--) {
      for (i = 0; i < n_comp; i++) {
         /* add in colors */
         FX64_SHL(hi, 5);
         FX64_OR32(hi, vec[j][i] >> 3);
      }
   }
   ((Fx64 *)cc)[1] = hi;
}


static void
fxt1_quantize_MIXED0 (GLuint *cc,
                      GLubyte input[N_TEXELS][MAX_COMP])
{
   const GLint n_vect = 3; /* highest vector number in each microtile */
   const GLint n_comp = 3; /* 3 components: R, G, B */
   GLubyte vec[2 * 2][MAX_COMP]; /* 2 extrema for each sub-block */
   GLfloat b, iv[MAX_COMP]; /* interpolation vector */
   GLint i, j, k;
   Fx64 hi; /* high quadword */
   GLuint lohi, lolo; /* low quadword: hi dword, lo dword */

   GLint minColL = 0, maxColL = 0;
   GLint minColR = 0, maxColR = 0;
#if 0
   GLint minSum;
   GLint maxSum;

   /* Our solution here is to find the darkest and brightest colors in
    * the 4x4 tile and use those as the two representative colors.
    * There are probably better algorithms to use (histogram-based).
    */
   minSum = 2000; /* big enough */
   maxSum = -1; /* small enough */
   for (k = 0; k < N_TEXELS / 2; k++) {
      GLint sum = 0;
      for (i = 0; i < n_comp; i++) {
         sum += input[k][i];
      }
      if (minSum > sum) {
         minSum = sum;
         minColL = k;
      }
      if (maxSum < sum) {
         maxSum = sum;
         maxColL = k;
      }
   }
   minSum = 2000; /* big enough */
   maxSum = -1; /* small enough */
   for (; k < N_TEXELS; k++) {
      GLint sum = 0;
      for (i = 0; i < n_comp; i++) {
         sum += input[k][i];
      }
      if (minSum > sum) {
         minSum = sum;
         minColR = k;
      }
      if (maxSum < sum) {
         maxSum = sum;
         maxColR = k;
      }
   }
#else
   GLint minVal;
   GLint maxVal;
   GLint maxVarL = fxt1_variance(NULL, input, n_comp, N_TEXELS / 2);
   GLint maxVarR = fxt1_variance(NULL, &input[N_TEXELS / 2], n_comp, N_TEXELS / 2);

   /* Scan the channel with max variance for lo & hi
    * and use those as the two representative colors.
    */
   minVal = 2000; /* big enough */
   maxVal = -1; /* small enough */
   for (k = 0; k < N_TEXELS / 2; k++) {
      GLint t = input[k][maxVarL];
      if (minVal > t) {
         minVal = t;
         minColL = k;
      }
      if (maxVal < t) {
         maxVal = t;
         maxColL = k;
      }
   }
   minVal = 2000; /* big enough */
   maxVal = -1; /* small enough */
   for (; k < N_TEXELS; k++) {
      GLint t = input[k][maxVarR];
      if (minVal > t) {
         minVal = t;
         minColR = k;
      }
      if (maxVal < t) {
         maxVal = t;
         maxColR = k;
      }
   }
#endif

   /* left microtile */
   cc[0] = 0;
   for (i = 0; i < n_comp; i++) {
      vec[0][i] = input[minColL][i];
      vec[1][i] = input[maxColL][i];
   }
   if (minColL != maxColL) {
      /* compute interpolation vector */
      MAKEIVEC(n_vect, n_comp, iv, b, vec[0], vec[1]);

      /* add in texels */
      lolo = 0;
      for (k = N_TEXELS / 2 - 1; k >= 0; k--) {
         GLint texel;
         /* interpolate color */
         CALCCDOT(texel, n_vect, n_comp, iv, b, input[k]);
         /* add in texel */
         lolo <<= 2;
         lolo |= texel;
      }

      /* funky encoding for LSB of green */
      if ((GLint)((lolo >> 1) & 1) != (((vec[1][GCOMP] ^ vec[0][GCOMP]) >> 2) & 1)) {
         for (i = 0; i < n_comp; i++) {
            vec[1][i] = input[minColL][i];
            vec[0][i] = input[maxColL][i];
         }
         lolo = ~lolo;
      }
      
      cc[0] = lolo;
   }

   /* right microtile */
   cc[1] = 0;
   for (i = 0; i < n_comp; i++) {
      vec[2][i] = input[minColR][i];
      vec[3][i] = input[maxColR][i];
   }
   if (minColR != maxColR) {
      /* compute interpolation vector */
      MAKEIVEC(n_vect, n_comp, iv, b, vec[2], vec[3]);

      /* add in texels */
      lohi = 0;
      for (k = N_TEXELS - 1; k >= N_TEXELS / 2; k--) {
         GLint texel;
         /* interpolate color */
         CALCCDOT(texel, n_vect, n_comp, iv, b, input[k]);
         /* add in texel */
         lohi <<= 2;
         lohi |= texel;
      }

      /* funky encoding for LSB of green */
      if ((GLint)((lohi >> 1) & 1) != (((vec[3][GCOMP] ^ vec[2][GCOMP]) >> 2) & 1)) {
         for (i = 0; i < n_comp; i++) {
            vec[3][i] = input[minColR][i];
            vec[2][i] = input[maxColR][i];
         }
         lohi = ~lohi;
      }

      cc[1] = lohi;
   }

   FX64_MOV32(hi, 8 | (vec[3][GCOMP] & 4) | ((vec[1][GCOMP] >> 1) & 2)); /* chroma = "1" */
   for (j = 2 * 2 - 1; j >= 0; j--) {
      for (i = 0; i < n_comp; i++) {
         /* add in colors */
         FX64_SHL(hi, 5);
         FX64_OR32(hi, vec[j][i] >> 3);
      }
   }
   ((Fx64 *)cc)[1] = hi;
}


static void
fxt1_quantize (GLuint *cc, const GLubyte *lines[], GLint comps)
{
   GLint trualpha;
   GLubyte reord[N_TEXELS][MAX_COMP];

   GLubyte input[N_TEXELS][MAX_COMP];
   GLint i, k, l;

   if (comps == 3) {
      /* make the whole block opaque */
      _mesa_memset(input, -1, sizeof(input));
   }

   /* 8 texels each line */
   for (l = 0; l < 4; l++) {
      for (k = 0; k < 4; k++) {
         for (i = 0; i < comps; i++) {
            input[k + l * 4][i] = *lines[l]++;
         }
      }
      for (; k < 8; k++) {
         for (i = 0; i < comps; i++) {
            input[k + l * 4 + 12][i] = *lines[l]++;
         }
      }
   }

   /* block layout:
    * 00, 01, 02, 03, 08, 09, 0a, 0b
    * 10, 11, 12, 13, 18, 19, 1a, 1b
    * 04, 05, 06, 07, 0c, 0d, 0e, 0f
    * 14, 15, 16, 17, 1c, 1d, 1e, 1f
    */

   /* [dBorca]
    * stupidity flows forth from this
    */
   l = N_TEXELS;
   trualpha = 0;
   if (comps == 4) {
      /* skip all transparent black texels */
      l = 0;
      for (k = 0; k < N_TEXELS; k++) {
         /* test all components against 0 */
         if (!ISTBLACK(input[k])) {
            /* texel is not transparent black */
            COPY_4UBV(reord[l], input[k]);
            if (reord[l][ACOMP] < (255 - ALPHA_TS)) {
               /* non-opaque texel */
               trualpha = !0;
            }
            l++;
         }
      }
   }

#if 0
   if (trualpha) {
      fxt1_quantize_ALPHA0(cc, input, reord, l);
   } else if (l == 0) {
      cc[0] = cc[1] = cc[2] = -1;
      cc[3] = 0;
   } else if (l < N_TEXELS) {
      fxt1_quantize_HI(cc, input, reord, l);
   } else {
      fxt1_quantize_CHROMA(cc, input);
   }
   (void)fxt1_quantize_ALPHA1;
   (void)fxt1_quantize_MIXED1;
   (void)fxt1_quantize_MIXED0;
#else
   if (trualpha) {
      fxt1_quantize_ALPHA1(cc, input);
   } else if (l == 0) {
      cc[0] = cc[1] = cc[2] = ~0u;
      cc[3] = 0;
   } else if (l < N_TEXELS) {
      fxt1_quantize_MIXED1(cc, input);
   } else {
      fxt1_quantize_MIXED0(cc, input);
   }
   (void)fxt1_quantize_ALPHA0;
   (void)fxt1_quantize_HI;
   (void)fxt1_quantize_CHROMA;
#endif
}


static void
fxt1_encode (GLuint width, GLuint height, GLint comps,
             const void *source, GLint srcRowStride,
             void *dest, GLint destRowStride)
{
   GLuint x, y;
   const GLubyte *data;
   GLuint *encoded = (GLuint *)dest;
   void *newSource = NULL;

   assert(comps == 3 || comps == 4);

   /* Replicate image if width is not M8 or height is not M4 */
   if ((width & 7) | (height & 3)) {
      GLint newWidth = (width + 7) & ~7;
      GLint newHeight = (height + 3) & ~3;
      newSource = _mesa_malloc(comps * newWidth * newHeight * sizeof(GLchan));
      if (!newSource) {
         GET_CURRENT_CONTEXT(ctx);
         _mesa_error(ctx, GL_OUT_OF_MEMORY, "texture compression");
         goto cleanUp;
      }
      _mesa_upscale_teximage2d(width, height, newWidth, newHeight,
                               comps, (const GLchan *) source,
                               srcRowStride, (GLchan *) newSource);
      source = newSource;
      width = newWidth;
      height = newHeight;
      srcRowStride = comps * newWidth;
   }

   /* convert from 16/32-bit channels to GLubyte if needed */
   if (CHAN_TYPE != GL_UNSIGNED_BYTE) {
      const GLuint n = width * height * comps;
      const GLchan *src = (const GLchan *) source;
      GLubyte *dest = (GLubyte *) _mesa_malloc(n * sizeof(GLubyte));
      GLuint i;
      if (!dest) {
         GET_CURRENT_CONTEXT(ctx);
         _mesa_error(ctx, GL_OUT_OF_MEMORY, "texture compression");
         goto cleanUp;
      }
      for (i = 0; i < n; i++) {
         dest[i] = CHAN_TO_UBYTE(src[i]);
      }
      if (newSource != NULL) {
         _mesa_free(newSource);
      }
      newSource = dest;  /* we'll free this buffer before returning */
      source = dest;  /* the new, GLubyte incoming image */
   }

   data = (const GLubyte *) source;
   destRowStride = (destRowStride - width * 2) / 4;
   for (y = 0; y < height; y += 4) {
      GLuint offs = 0 + (y + 0) * srcRowStride;
      for (x = 0; x < width; x += 8) {
         const GLubyte *lines[4];
         lines[0] = &data[offs];
         lines[1] = lines[0] + srcRowStride;
         lines[2] = lines[1] + srcRowStride;
         lines[3] = lines[2] + srcRowStride;
         offs += 8 * comps;
         fxt1_quantize(encoded, lines, comps);
         /* 128 bits per 8x4 block */
         encoded += 4;
      }
      encoded += destRowStride;
   }

 cleanUp:
   if (newSource != NULL) {
      _mesa_free(newSource);
   }
}


/***************************************************************************\
 * FXT1 decoder
 *
 * The decoder is based on GL_3DFX_texture_compression_FXT1
 * specification and serves as a concept for the encoder.
\***************************************************************************/


/* lookup table for scaling 5 bit colors up to 8 bits */
static const GLubyte _rgb_scale_5[] = {
   0,   8,   16,  25,  33,  41,  49,  58,
   66,  74,  82,  90,  99,  107, 115, 123,
   132, 140, 148, 156, 165, 173, 181, 189,
   197, 206, 214, 222, 230, 239, 247, 255
};

/* lookup table for scaling 6 bit colors up to 8 bits */
static const GLubyte _rgb_scale_6[] = {
   0,   4,   8,   12,  16,  20,  24,  28,
   32,  36,  40,  45,  49,  53,  57,  61,
   65,  69,  73,  77,  81,  85,  89,  93,
   97,  101, 105, 109, 113, 117, 121, 125,
   130, 134, 138, 142, 146, 150, 154, 158,
   162, 166, 170, 174, 178, 182, 186, 190,
   194, 198, 202, 206, 210, 215, 219, 223,
   227, 231, 235, 239, 243, 247, 251, 255
};


#define CC_SEL(cc, which) (((GLuint *)(cc))[(which) / 32] >> ((which) & 31))
#define UP5(c) _rgb_scale_5[(c) & 31]
#define UP6(c, b) _rgb_scale_6[(((c) & 31) << 1) | ((b) & 1)]
#define LERP(n, t, c0, c1) (((n) - (t)) * (c0) + (t) * (c1) + (n) / 2) / (n)


static void
fxt1_decode_1HI (const GLubyte *code, GLint t, GLchan *rgba)
{
   const GLuint *cc;

   t *= 3;
   cc = (const GLuint *)(code + t / 8);
   t = (cc[0] >> (t & 7)) & 7;

   if (t == 7) {
      rgba[RCOMP] = rgba[GCOMP] = rgba[BCOMP] = rgba[ACOMP] = 0;
   } else {
      GLubyte r, g, b;
      cc = (const GLuint *)(code + 12);
      if (t == 0) {
         b = UP5(CC_SEL(cc, 0));
         g = UP5(CC_SEL(cc, 5));
         r = UP5(CC_SEL(cc, 10));
      } else if (t == 6) {
         b = UP5(CC_SEL(cc, 15));
         g = UP5(CC_SEL(cc, 20));
         r = UP5(CC_SEL(cc, 25));
      } else {
         b = LERP(6, t, UP5(CC_SEL(cc, 0)), UP5(CC_SEL(cc, 15)));
         g = LERP(6, t, UP5(CC_SEL(cc, 5)), UP5(CC_SEL(cc, 20)));
         r = LERP(6, t, UP5(CC_SEL(cc, 10)), UP5(CC_SEL(cc, 25)));
      }
      rgba[RCOMP] = UBYTE_TO_CHAN(r);
      rgba[GCOMP] = UBYTE_TO_CHAN(g);
      rgba[BCOMP] = UBYTE_TO_CHAN(b);
      rgba[ACOMP] = CHAN_MAX;
   }
}


static void
fxt1_decode_1CHROMA (const GLubyte *code, GLint t, GLchan *rgba)
{
   const GLuint *cc;
   GLuint kk;

   cc = (const GLuint *)code;
   if (t & 16) {
      cc++;
      t &= 15;
   }
   t = (cc[0] >> (t * 2)) & 3;

   t *= 15;
   cc = (const GLuint *)(code + 8 + t / 8);
   kk = cc[0] >> (t & 7);
   rgba[BCOMP] = UBYTE_TO_CHAN( UP5(kk) );
   rgba[GCOMP] = UBYTE_TO_CHAN( UP5(kk >> 5) );
   rgba[RCOMP] = UBYTE_TO_CHAN( UP5(kk >> 10) );
   rgba[ACOMP] = CHAN_MAX;
}


static void
fxt1_decode_1MIXED (const GLubyte *code, GLint t, GLchan *rgba)
{
   const GLuint *cc;
   GLuint col[2][3];
   GLint glsb, selb;

   cc = (const GLuint *)code;
   if (t & 16) {
      t &= 15;
      t = (cc[1] >> (t * 2)) & 3;
      /* col 2 */
      col[0][BCOMP] = (*(const GLuint *)(code + 11)) >> 6;
      col[0][GCOMP] = CC_SEL(cc, 99);
      col[0][RCOMP] = CC_SEL(cc, 104);
      /* col 3 */
      col[1][BCOMP] = CC_SEL(cc, 109);
      col[1][GCOMP] = CC_SEL(cc, 114);
      col[1][RCOMP] = CC_SEL(cc, 119);
      glsb = CC_SEL(cc, 126);
      selb = CC_SEL(cc, 33);
   } else {
      t = (cc[0] >> (t * 2)) & 3;
      /* col 0 */
      col[0][BCOMP] = CC_SEL(cc, 64);
      col[0][GCOMP] = CC_SEL(cc, 69);
      col[0][RCOMP] = CC_SEL(cc, 74);
      /* col 1 */
      col[1][BCOMP] = CC_SEL(cc, 79);
      col[1][GCOMP] = CC_SEL(cc, 84);
      col[1][RCOMP] = CC_SEL(cc, 89);
      glsb = CC_SEL(cc, 125);
      selb = CC_SEL(cc, 1);
   }

   if (CC_SEL(cc, 124) & 1) {
      /* alpha[0] == 1 */

      if (t == 3) {
         /* zero */
         rgba[RCOMP] = rgba[BCOMP] = rgba[GCOMP] = rgba[ACOMP] = 0;
      } else {
         GLubyte r, g, b;
         if (t == 0) {
            b = UP5(col[0][BCOMP]);
            g = UP5(col[0][GCOMP]);
            r = UP5(col[0][RCOMP]);
         } else if (t == 2) {
            b = UP5(col[1][BCOMP]);
            g = UP6(col[1][GCOMP], glsb);
            r = UP5(col[1][RCOMP]);
         } else {
            b = (UP5(col[0][BCOMP]) + UP5(col[1][BCOMP])) / 2;
            g = (UP5(col[0][GCOMP]) + UP6(col[1][GCOMP], glsb)) / 2;
            r = (UP5(col[0][RCOMP]) + UP5(col[1][RCOMP])) / 2;
         }
         rgba[RCOMP] = UBYTE_TO_CHAN(r);
         rgba[GCOMP] = UBYTE_TO_CHAN(g);
         rgba[BCOMP] = UBYTE_TO_CHAN(b);
         rgba[ACOMP] = CHAN_MAX;
      }
   } else {
      /* alpha[0] == 0 */
      GLubyte r, g, b;
      if (t == 0) {
         b = UP5(col[0][BCOMP]);
         g = UP6(col[0][GCOMP], glsb ^ selb);
         r = UP5(col[0][RCOMP]);
      } else if (t == 3) {
         b = UP5(col[1][BCOMP]);
         g = UP6(col[1][GCOMP], glsb);
         r = UP5(col[1][RCOMP]);
      } else {
         b = LERP(3, t, UP5(col[0][BCOMP]), UP5(col[1][BCOMP]));
         g = LERP(3, t, UP6(col[0][GCOMP], glsb ^ selb),
                        UP6(col[1][GCOMP], glsb));
         r = LERP(3, t, UP5(col[0][RCOMP]), UP5(col[1][RCOMP]));
      }
      rgba[RCOMP] = UBYTE_TO_CHAN(r);
      rgba[GCOMP] = UBYTE_TO_CHAN(g);
      rgba[BCOMP] = UBYTE_TO_CHAN(b);
      rgba[ACOMP] = CHAN_MAX;
   }
}


static void
fxt1_decode_1ALPHA (const GLubyte *code, GLint t, GLchan *rgba)
{
   const GLuint *cc;
   GLubyte r, g, b, a;

   cc = (const GLuint *)code;
   if (CC_SEL(cc, 124) & 1) {
      /* lerp == 1 */
      GLuint col0[4];

      if (t & 16) {
         t &= 15;
         t = (cc[1] >> (t * 2)) & 3;
         /* col 2 */
         col0[BCOMP] = (*(const GLuint *)(code + 11)) >> 6;
         col0[GCOMP] = CC_SEL(cc, 99);
         col0[RCOMP] = CC_SEL(cc, 104);
         col0[ACOMP] = CC_SEL(cc, 119);
      } else {
         t = (cc[0] >> (t * 2)) & 3;
         /* col 0 */
         col0[BCOMP] = CC_SEL(cc, 64);
         col0[GCOMP] = CC_SEL(cc, 69);
         col0[RCOMP] = CC_SEL(cc, 74);
         col0[ACOMP] = CC_SEL(cc, 109);
      }

      if (t == 0) {
         b = UP5(col0[BCOMP]);
         g = UP5(col0[GCOMP]);
         r = UP5(col0[RCOMP]);
         a = UP5(col0[ACOMP]);
      } else if (t == 3) {
         b = UP5(CC_SEL(cc, 79));
         g = UP5(CC_SEL(cc, 84));
         r = UP5(CC_SEL(cc, 89));
         a = UP5(CC_SEL(cc, 114));
      } else {
         b = LERP(3, t, UP5(col0[BCOMP]), UP5(CC_SEL(cc, 79)));
         g = LERP(3, t, UP5(col0[GCOMP]), UP5(CC_SEL(cc, 84)));
         r = LERP(3, t, UP5(col0[RCOMP]), UP5(CC_SEL(cc, 89)));
         a = LERP(3, t, UP5(col0[ACOMP]), UP5(CC_SEL(cc, 114)));
      }
   } else {
      /* lerp == 0 */

      if (t & 16) {
         cc++;
         t &= 15;
      }
      t = (cc[0] >> (t * 2)) & 3;

      if (t == 3) {
         /* zero */
         r = g = b = a = 0;
      } else {
         GLuint kk;
         cc = (const GLuint *)code;
         a = UP5(cc[3] >> (t * 5 + 13));
         t *= 15;
         cc = (const GLuint *)(code + 8 + t / 8);
         kk = cc[0] >> (t & 7);
         b = UP5(kk);
         g = UP5(kk >> 5);
         r = UP5(kk >> 10);
      }
   }
   rgba[RCOMP] = UBYTE_TO_CHAN(r);
   rgba[GCOMP] = UBYTE_TO_CHAN(g);
   rgba[BCOMP] = UBYTE_TO_CHAN(b);
   rgba[ACOMP] = UBYTE_TO_CHAN(a);
}


void
fxt1_decode_1 (const void *texture, GLint stride, /* in pixels */
               GLint i, GLint j, GLchan *rgba)
{
   static void (*decode_1[]) (const GLubyte *, GLint, GLchan *) = {
      fxt1_decode_1HI,     /* cc-high   = "00?" */
      fxt1_decode_1HI,     /* cc-high   = "00?" */
      fxt1_decode_1CHROMA, /* cc-chroma = "010" */
      fxt1_decode_1ALPHA,  /* alpha     = "011" */
      fxt1_decode_1MIXED,  /* mixed     = "1??" */
      fxt1_decode_1MIXED,  /* mixed     = "1??" */
      fxt1_decode_1MIXED,  /* mixed     = "1??" */
      fxt1_decode_1MIXED   /* mixed     = "1??" */
   };

   const GLubyte *code = (const GLubyte *)texture +
                         ((j / 4) * (stride / 8) + (i / 8)) * 16;
   GLint mode = CC_SEL(code, 125);
   GLint t = i & 7;

   if (t & 4) {
      t += 12;
   }
   t += (j & 3) * 4;

   decode_1[mode](code, t, rgba);
}<|MERGE_RESOLUTION|>--- conflicted
+++ resolved
@@ -302,16 +302,7 @@
 
 #define FX64_NATIVE 1
 
-<<<<<<< HEAD
-#ifdef __MINGW32__
-typedef unsigned long Fx64;
-#else
-typedef unsigned long long Fx64;
-#endif
-
-=======
 typedef GLuint64EXT Fx64;
->>>>>>> d3f7b463
 
 #define FX64_MOV32(a, b) a = b
 #define FX64_OR32(a, b)  a |= b
