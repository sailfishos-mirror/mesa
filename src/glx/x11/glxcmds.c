/*
 * SGI FREE SOFTWARE LICENSE B (Version 2.0, Sept. 18, 2008)
 * Copyright (C) 1991-2000 Silicon Graphics, Inc. All Rights Reserved.
 *
 * Permission is hereby granted, free of charge, to any person obtaining a
 * copy of this software and associated documentation files (the "Software"),
 * to deal in the Software without restriction, including without limitation
 * the rights to use, copy, modify, merge, publish, distribute, sublicense,
 * and/or sell copies of the Software, and to permit persons to whom the
 * Software is furnished to do so, subject to the following conditions:
 *
 * The above copyright notice including the dates of first publication and
 * either this permission notice or a reference to
 * http://oss.sgi.com/projects/FreeB/
 * shall be included in all copies or substantial portions of the Software.
 *
 * THE SOFTWARE IS PROVIDED "AS IS", WITHOUT WARRANTY OF ANY KIND, EXPRESS
 * OR IMPLIED, INCLUDING BUT NOT LIMITED TO THE WARRANTIES OF MERCHANTABILITY,
 * FITNESS FOR A PARTICULAR PURPOSE AND NONINFRINGEMENT. IN NO EVENT SHALL
 * SILICON GRAPHICS, INC. BE LIABLE FOR ANY CLAIM, DAMAGES OR OTHER LIABILITY,
 * WHETHER IN AN ACTION OF CONTRACT, TORT OR OTHERWISE, ARISING FROM, OUT OF
 * OR IN CONNECTION WITH THE SOFTWARE OR THE USE OR OTHER DEALINGS IN THE
 * SOFTWARE.
 *
 * Except as contained in this notice, the name of Silicon Graphics, Inc.
 * shall not be used in advertising or otherwise to promote the sale, use or
 * other dealings in this Software without prior written authorization from
 * Silicon Graphics, Inc.
 */

/**
 * \file glxcmds.c
 * Client-side GLX interface.
 */

#include "glxclient.h"
#include "glapi.h"
#include "glxextensions.h"
#include "glcontextmodes.h"

#ifdef GLX_DIRECT_RENDERING
#include <sys/time.h>
#include <X11/extensions/xf86vmode.h>
#include "xf86dri.h"
#endif

#if defined(USE_XCB)
#include <X11/Xlib-xcb.h>
#include <xcb/xcb.h>
#include <xcb/glx.h>
#endif

static const char __glXGLXClientVendorName[] = "SGI";
static const char __glXGLXClientVersion[] = "1.4";


/****************************************************************************/

#ifdef GLX_DIRECT_RENDERING

static Bool windowExistsFlag;
static int
windowExistsErrorHandler(Display * dpy, XErrorEvent * xerr)
{
   if (xerr->error_code == BadWindow) {
      windowExistsFlag = GL_FALSE;
   }
   return 0;
}

/**
 * Find drawables in the local hash that have been destroyed on the
 * server.
 *
 * \param dpy    Display to destroy drawables for
 * \param screen Screen number to destroy drawables for
 */
static void
GarbageCollectDRIDrawables(Display * dpy, __GLXscreenConfigs * sc)
{
   XID draw;
   __GLXDRIdrawable *pdraw;
   XWindowAttributes xwa;
   int (*oldXErrorHandler) (Display *, XErrorEvent *);

   /* Set no-op error handler so Xlib doesn't bail out if the windows
    * has alreay been destroyed on the server. */
   XSync(dpy, GL_FALSE);
   oldXErrorHandler = XSetErrorHandler(windowExistsErrorHandler);

   if (__glxHashFirst(sc->drawHash, &draw, (void *) &pdraw) == 1) {
      do {
         windowExistsFlag = GL_TRUE;
         XGetWindowAttributes(dpy, draw, &xwa); /* dummy request */
         if (!windowExistsFlag) {
            /* Destroy the local drawable data, if the drawable no
               longer exists in the Xserver */
            (*pdraw->destroyDrawable) (pdraw);
            __glxHashDelete(sc->drawHash, draw);
         }
      } while (__glxHashNext(sc->drawHash, &draw, (void *) &pdraw) == 1);
   }

   XSync(dpy, GL_FALSE);
   XSetErrorHandler(oldXErrorHandler);
}

extern __GLXDRIdrawable *GetGLXDRIDrawable(Display * dpy,
                                           GLXDrawable drawable,
                                           int *const scrn_num);

/**
 * Get the __DRIdrawable for the drawable associated with a GLXContext
 *
 * \param dpy       The display associated with \c drawable.
 * \param drawable  GLXDrawable whose __DRIdrawable part is to be retrieved.
 * \param scrn_num  If non-NULL, the drawables screen is stored there
 * \returns  A pointer to the context's __DRIdrawable on success, or NULL if
 *           the drawable is not associated with a direct-rendering context.
 */
_X_HIDDEN __GLXDRIdrawable *
GetGLXDRIDrawable(Display * dpy, GLXDrawable drawable, int *const scrn_num)
{
   __GLXdisplayPrivate *priv = __glXInitialize(dpy);
   __GLXDRIdrawable *pdraw;
   const unsigned screen_count = ScreenCount(dpy);
   unsigned i;
   __GLXscreenConfigs *psc;

   if (priv == NULL)
      return NULL;

   for (i = 0; i < screen_count; i++) {
      psc = &priv->screenConfigs[i];
      if (psc->drawHash == NULL)
         continue;

      if (__glxHashLookup(psc->drawHash, drawable, (void *) &pdraw) == 0) {
         if (scrn_num != NULL)
            *scrn_num = i;
         return pdraw;
      }
   }

   return NULL;
}

#endif


/**
 * Get the GLX per-screen data structure associated with a GLX context.
 *
 * \param dpy   Display for which the GLX per-screen information is to be
 *              retrieved.
 * \param scrn  Screen on \c dpy for which the GLX per-screen information is
 *              to be retrieved.
 * \returns A pointer to the GLX per-screen data if \c dpy and \c scrn
 *          specify a valid GLX screen, or NULL otherwise.
 *
 * \todo Should this function validate that \c scrn is within the screen
 *       number range for \c dpy?
 */

static __GLXscreenConfigs *
GetGLXScreenConfigs(Display * dpy, int scrn)
{
   __GLXdisplayPrivate *const priv = __glXInitialize(dpy);

   return (priv
           && priv->screenConfigs !=
           NULL) ? &priv->screenConfigs[scrn] : NULL;
}


static int
GetGLXPrivScreenConfig(Display * dpy, int scrn, __GLXdisplayPrivate ** ppriv,
                       __GLXscreenConfigs ** ppsc)
{
   /* Initialize the extension, if needed .  This has the added value
    * of initializing/allocating the display private
    */

   if (dpy == NULL) {
      return GLX_NO_EXTENSION;
   }

   *ppriv = __glXInitialize(dpy);
   if (*ppriv == NULL) {
      return GLX_NO_EXTENSION;
   }

   /* Check screen number to see if its valid */
   if ((scrn < 0) || (scrn >= ScreenCount(dpy))) {
      return GLX_BAD_SCREEN;
   }

   /* Check to see if the GL is supported on this screen */
   *ppsc = &((*ppriv)->screenConfigs[scrn]);
   if ((*ppsc)->configs == NULL) {
      /* No support for GL on this screen regardless of visual */
      return GLX_BAD_VISUAL;
   }

   return Success;
}


/**
 * Determine if a \c GLXFBConfig supplied by the application is valid.
 *
 * \param dpy     Application supplied \c Display pointer.
 * \param config  Application supplied \c GLXFBConfig.
 *
 * \returns If the \c GLXFBConfig is valid, the a pointer to the matching
 *          \c __GLcontextModes structure is returned.  Otherwise, \c NULL
 *          is returned.
 */
static __GLcontextModes *
ValidateGLXFBConfig(Display * dpy, GLXFBConfig config)
{
   __GLXdisplayPrivate *const priv = __glXInitialize(dpy);
   const unsigned num_screens = ScreenCount(dpy);
   unsigned i;
   const __GLcontextModes *modes;


   if (priv != NULL) {
      for (i = 0; i < num_screens; i++) {
         for (modes = priv->screenConfigs[i].configs; modes != NULL;
              modes = modes->next) {
            if (modes == (__GLcontextModes *) config) {
               return (__GLcontextModes *) config;
            }
         }
      }
   }

   return NULL;
}


/**
 * \todo It should be possible to move the allocate of \c client_state_private
 * later in the function for direct-rendering contexts.  Direct-rendering
 * contexts don't need to track client state, so they don't need that memory
 * at all.
 *
 * \todo Eliminate \c __glXInitVertexArrayState.  Replace it with a new
 * function called \c __glXAllocateClientState that allocates the memory and
 * does all the initialization (including the pixel pack / unpack).
 */
static GLXContext
AllocateGLXContext(Display * dpy)
{
   GLXContext gc;
   int bufSize;
   CARD8 opcode;
   __GLXattribute *state;

   if (!dpy)
      return NULL;

   opcode = __glXSetupForCommand(dpy);
   if (!opcode) {
      return NULL;
   }

   /* Allocate our context record */
   gc = (GLXContext) Xmalloc(sizeof(struct __GLXcontextRec));
   if (!gc) {
      /* Out of memory */
      return NULL;
   }
   memset(gc, 0, sizeof(struct __GLXcontextRec));

   state = Xmalloc(sizeof(struct __GLXattributeRec));
   if (state == NULL) {
      /* Out of memory */
      Xfree(gc);
      return NULL;
   }
   gc->client_state_private = state;
   memset(gc->client_state_private, 0, sizeof(struct __GLXattributeRec));
   state->NoDrawArraysProtocol = (getenv("LIBGL_NO_DRAWARRAYS") != NULL);

   /*
    ** Create a temporary buffer to hold GLX rendering commands.  The size
    ** of the buffer is selected so that the maximum number of GLX rendering
    ** commands can fit in a single X packet and still have room in the X
    ** packet for the GLXRenderReq header.
    */

   bufSize = (XMaxRequestSize(dpy) * 4) - sz_xGLXRenderReq;
   gc->buf = (GLubyte *) Xmalloc(bufSize);
   if (!gc->buf) {
      Xfree(gc->client_state_private);
      Xfree(gc);
      return NULL;
   }
   gc->bufSize = bufSize;

   /* Fill in the new context */
   gc->renderMode = GL_RENDER;

   state->storePack.alignment = 4;
   state->storeUnpack.alignment = 4;

   gc->attributes.stackPointer = &gc->attributes.stack[0];

   /*
    ** PERFORMANCE NOTE: A mode dependent fill image can speed things up.
    ** Other code uses the fastImageUnpack bit, but it is never set
    ** to GL_TRUE.
    */
   gc->fastImageUnpack = GL_FALSE;
   gc->fillImage = __glFillImage;
   gc->pc = gc->buf;
   gc->bufEnd = gc->buf + bufSize;
   gc->isDirect = GL_FALSE;
   if (__glXDebug) {
      /*
       ** Set limit register so that there will be one command per packet
       */
      gc->limit = gc->buf;
   }
   else {
      gc->limit = gc->buf + bufSize - __GLX_BUFFER_LIMIT_SIZE;
   }
   gc->createDpy = dpy;
   gc->majorOpcode = opcode;

   /*
    ** Constrain the maximum drawing command size allowed to be
    ** transfered using the X_GLXRender protocol request.  First
    ** constrain by a software limit, then constrain by the protocl
    ** limit.
    */
   if (bufSize > __GLX_RENDER_CMD_SIZE_LIMIT) {
      bufSize = __GLX_RENDER_CMD_SIZE_LIMIT;
   }
   if (bufSize > __GLX_MAX_RENDER_CMD_SIZE) {
      bufSize = __GLX_MAX_RENDER_CMD_SIZE;
   }
   gc->maxSmallRenderCommandSize = bufSize;
   return gc;
}


/**
 * Create a new context.  Exactly one of \c vis and \c fbconfig should be
 * non-NULL.
 *
 * \param use_glx_1_3  For FBConfigs, should GLX 1.3 protocol or
 *                     SGIX_fbconfig protocol be used?
 * \param renderType   For FBConfigs, what is the rendering type?
 */

static GLXContext
CreateContext(Display * dpy, XVisualInfo * vis,
              const __GLcontextModes * const fbconfig,
              GLXContext shareList,
              Bool allowDirect, GLXContextID contextID,
              Bool use_glx_1_3, int renderType)
{
   GLXContext gc;
#ifdef GLX_DIRECT_RENDERING
   int screen = (fbconfig == NULL) ? vis->screen : fbconfig->screen;
   __GLXscreenConfigs *const psc = GetGLXScreenConfigs(dpy, screen);
#endif

   if (dpy == NULL)
      return NULL;

   gc = AllocateGLXContext(dpy);
   if (!gc)
      return NULL;

   if (None == contextID) {
      if ((vis == NULL) && (fbconfig == NULL))
         return NULL;

#ifdef GLX_DIRECT_RENDERING
      if (allowDirect && psc->driScreen) {
         const __GLcontextModes *mode;

         if (fbconfig == NULL) {
            mode = _gl_context_modes_find_visual(psc->visuals, vis->visualid);
            if (mode == NULL) {
               xError error;

               error.errorCode = BadValue;
               error.resourceID = vis->visualid;
               error.sequenceNumber = dpy->request;
               error.type = X_Error;
               error.majorCode = gc->majorOpcode;
               error.minorCode = X_GLXCreateContext;
               _XError(dpy, &error);
               return None;
            }
         }
         else {
            mode = fbconfig;
         }

         gc->driContext = psc->driScreen->createContext(psc, mode, gc,
                                                        shareList,
                                                        renderType);
         if (gc->driContext != NULL) {
            gc->screen = mode->screen;
            gc->psc = psc;
            gc->mode = mode;
            gc->isDirect = GL_TRUE;
         }
      }
#endif

      LockDisplay(dpy);
      if (fbconfig == NULL) {
         xGLXCreateContextReq *req;

         /* Send the glXCreateContext request */
         GetReq(GLXCreateContext, req);
         req->reqType = gc->majorOpcode;
         req->glxCode = X_GLXCreateContext;
         req->context = gc->xid = XAllocID(dpy);
         req->visual = vis->visualid;
         req->screen = vis->screen;
         req->shareList = shareList ? shareList->xid : None;
#ifdef GLX_DIRECT_RENDERING
         req->isDirect = gc->driContext != NULL;
#else
         req->isDirect = 0;
#endif
      }
      else if (use_glx_1_3) {
         xGLXCreateNewContextReq *req;

         /* Send the glXCreateNewContext request */
         GetReq(GLXCreateNewContext, req);
         req->reqType = gc->majorOpcode;
         req->glxCode = X_GLXCreateNewContext;
         req->context = gc->xid = XAllocID(dpy);
         req->fbconfig = fbconfig->fbconfigID;
         req->screen = fbconfig->screen;
         req->renderType = renderType;
         req->shareList = shareList ? shareList->xid : None;
#ifdef GLX_DIRECT_RENDERING
         req->isDirect = gc->driContext != NULL;
#else
         req->isDirect = 0;
#endif
      }
      else {
         xGLXVendorPrivateWithReplyReq *vpreq;
         xGLXCreateContextWithConfigSGIXReq *req;

         /* Send the glXCreateNewContext request */
         GetReqExtra(GLXVendorPrivateWithReply,
                     sz_xGLXCreateContextWithConfigSGIXReq -
                     sz_xGLXVendorPrivateWithReplyReq, vpreq);
         req = (xGLXCreateContextWithConfigSGIXReq *) vpreq;
         req->reqType = gc->majorOpcode;
         req->glxCode = X_GLXVendorPrivateWithReply;
         req->vendorCode = X_GLXvop_CreateContextWithConfigSGIX;
         req->context = gc->xid = XAllocID(dpy);
         req->fbconfig = fbconfig->fbconfigID;
         req->screen = fbconfig->screen;
         req->renderType = renderType;
         req->shareList = shareList ? shareList->xid : None;
#ifdef GLX_DIRECT_RENDERING
         req->isDirect = gc->driContext != NULL;
#else
         req->isDirect = 0;
#endif
      }

      UnlockDisplay(dpy);
      SyncHandle();
      gc->imported = GL_FALSE;
   }
   else {
      gc->xid = contextID;
      gc->imported = GL_TRUE;
   }

   return gc;
}

PUBLIC GLXContext
glXCreateContext(Display * dpy, XVisualInfo * vis,
                 GLXContext shareList, Bool allowDirect)
{
   return CreateContext(dpy, vis, NULL, shareList, allowDirect, None,
                        False, 0);
}

_X_HIDDEN void
__glXFreeContext(__GLXcontext * gc)
{
   if (gc->vendor)
      XFree((char *) gc->vendor);
   if (gc->renderer)
      XFree((char *) gc->renderer);
   if (gc->version)
      XFree((char *) gc->version);
   if (gc->extensions)
      XFree((char *) gc->extensions);
   __glFreeAttributeState(gc);
   XFree((char *) gc->buf);
   Xfree((char *) gc->client_state_private);
   XFree((char *) gc);

}

/*
** Destroy the named context
*/
static void
DestroyContext(Display * dpy, GLXContext gc)
{
   xGLXDestroyContextReq *req;
   GLXContextID xid;
   CARD8 opcode;
   GLboolean imported;

   opcode = __glXSetupForCommand(dpy);
   if (!opcode || !gc) {
      return;
   }

   __glXLock();
   xid = gc->xid;
   imported = gc->imported;
   gc->xid = None;

#ifdef GLX_DIRECT_RENDERING
   /* Destroy the direct rendering context */
   if (gc->driContext) {
      (*gc->driContext->destroyContext) (gc->driContext, gc->psc, dpy);
      gc->driContext = NULL;
      GarbageCollectDRIDrawables(dpy, gc->psc);
   }
#endif

   __glXFreeVertexArrayState(gc);

   if (gc->currentDpy) {
      /* Have to free later cuz it's in use now */
      __glXUnlock();
   }
   else {
      /* Destroy the handle if not current to anybody */
      __glXUnlock();
      __glXFreeContext(gc);
   }

   if (!imported) {
      /*
       ** This dpy also created the server side part of the context.
       ** Send the glXDestroyContext request.
       */
      LockDisplay(dpy);
      GetReq(GLXDestroyContext, req);
      req->reqType = opcode;
      req->glxCode = X_GLXDestroyContext;
      req->context = xid;
      UnlockDisplay(dpy);
      SyncHandle();
   }
}

PUBLIC void
glXDestroyContext(Display * dpy, GLXContext gc)
{
   DestroyContext(dpy, gc);
}

/*
** Return the major and minor version #s for the GLX extension
*/
PUBLIC Bool
glXQueryVersion(Display * dpy, int *major, int *minor)
{
   __GLXdisplayPrivate *priv;

   /* Init the extension.  This fetches the major and minor version. */
   priv = __glXInitialize(dpy);
   if (!priv)
      return GL_FALSE;

   if (major)
      *major = priv->majorVersion;
   if (minor)
      *minor = priv->minorVersion;
   return GL_TRUE;
}

/*
** Query the existance of the GLX extension
*/
PUBLIC Bool
glXQueryExtension(Display * dpy, int *errorBase, int *eventBase)
{
   int major_op, erb, evb;
   Bool rv;

   rv = XQueryExtension(dpy, GLX_EXTENSION_NAME, &major_op, &evb, &erb);
   if (rv) {
      if (errorBase)
         *errorBase = erb;
      if (eventBase)
         *eventBase = evb;
   }
   return rv;
}

/*
** Put a barrier in the token stream that forces the GL to finish its
** work before X can proceed.
*/
PUBLIC void
glXWaitGL(void)
{
   xGLXWaitGLReq *req;
   GLXContext gc = __glXGetCurrentContext();
   Display *dpy = gc->currentDpy;

   if (!dpy)
      return;

   /* Flush any pending commands out */
   __glXFlushRenderBuffer(gc, gc->pc);

#ifdef GLX_DIRECT_RENDERING
   if (gc->driContext) {
      int screen;
      __GLXDRIdrawable *pdraw =
         GetGLXDRIDrawable(dpy, gc->currentDrawable, &screen);

      if (pdraw != NULL) {
         __GLXscreenConfigs *const psc = GetGLXScreenConfigs(dpy, screen);
         glFlush();
         if (psc->driScreen->waitGL != NULL)
            (*psc->driScreen->waitGL) (pdraw);
      }
      return;
   }
#endif

   /* Send the glXWaitGL request */
   LockDisplay(dpy);
   GetReq(GLXWaitGL, req);
   req->reqType = gc->majorOpcode;
   req->glxCode = X_GLXWaitGL;
   req->contextTag = gc->currentContextTag;
   UnlockDisplay(dpy);
   SyncHandle();
}

/*
** Put a barrier in the token stream that forces X to finish its
** work before GL can proceed.
*/
PUBLIC void
glXWaitX(void)
{
   xGLXWaitXReq *req;
   GLXContext gc = __glXGetCurrentContext();
   Display *dpy = gc->currentDpy;

   if (!dpy)
      return;

   /* Flush any pending commands out */
   __glXFlushRenderBuffer(gc, gc->pc);

#ifdef GLX_DIRECT_RENDERING
   if (gc->driContext) {
      int screen;
      __GLXDRIdrawable *pdraw =
         GetGLXDRIDrawable(dpy, gc->currentDrawable, &screen);

      if (pdraw != NULL) {
         __GLXscreenConfigs *const psc = GetGLXScreenConfigs(dpy, screen);
         if (psc->driScreen->waitX != NULL)
            (*psc->driScreen->waitX) (pdraw);
      }
      else
         XSync(dpy, False);
      return;
   }
#endif

   /*
    ** Send the glXWaitX request.
    */
   LockDisplay(dpy);
   GetReq(GLXWaitX, req);
   req->reqType = gc->majorOpcode;
   req->glxCode = X_GLXWaitX;
   req->contextTag = gc->currentContextTag;
   UnlockDisplay(dpy);
   SyncHandle();
}

PUBLIC void
glXUseXFont(Font font, int first, int count, int listBase)
{
   xGLXUseXFontReq *req;
   GLXContext gc = __glXGetCurrentContext();
   Display *dpy = gc->currentDpy;

   if (!dpy)
      return;

   /* Flush any pending commands out */
   (void) __glXFlushRenderBuffer(gc, gc->pc);

#ifdef GLX_DIRECT_RENDERING
   if (gc->driContext) {
      DRI_glXUseXFont(font, first, count, listBase);
      return;
   }
#endif

   /* Send the glXUseFont request */
   LockDisplay(dpy);
   GetReq(GLXUseXFont, req);
   req->reqType = gc->majorOpcode;
   req->glxCode = X_GLXUseXFont;
   req->contextTag = gc->currentContextTag;
   req->font = font;
   req->first = first;
   req->count = count;
   req->listBase = listBase;
   UnlockDisplay(dpy);
   SyncHandle();
}

/************************************************************************/

/*
** Copy the source context to the destination context using the
** attribute "mask".
*/
PUBLIC void
glXCopyContext(Display * dpy, GLXContext source,
               GLXContext dest, unsigned long mask)
{
   xGLXCopyContextReq *req;
   GLXContext gc = __glXGetCurrentContext();
   GLXContextTag tag;
   CARD8 opcode;

   opcode = __glXSetupForCommand(dpy);
   if (!opcode) {
      return;
   }

#ifdef GLX_DIRECT_RENDERING
   if (gc->driContext) {
      /* NOT_DONE: This does not work yet */
   }
#endif

   /*
    ** If the source is the current context, send its tag so that the context
    ** can be flushed before the copy.
    */
   if (source == gc && dpy == gc->currentDpy) {
      tag = gc->currentContextTag;
   }
   else {
      tag = 0;
   }

   /* Send the glXCopyContext request */
   LockDisplay(dpy);
   GetReq(GLXCopyContext, req);
   req->reqType = opcode;
   req->glxCode = X_GLXCopyContext;
   req->source = source ? source->xid : None;
   req->dest = dest ? dest->xid : None;
   req->mask = mask;
   req->contextTag = tag;
   UnlockDisplay(dpy);
   SyncHandle();
}


/**
 * Determine if a context uses direct rendering.
 *
 * \param dpy        Display where the context was created.
 * \param contextID  ID of the context to be tested.
 *
 * \returns \c GL_TRUE if the context is direct rendering or not.
 */
static Bool
__glXIsDirect(Display * dpy, GLXContextID contextID)
{
#if !defined(USE_XCB)
   xGLXIsDirectReq *req;
   xGLXIsDirectReply reply;
#endif
   CARD8 opcode;

   opcode = __glXSetupForCommand(dpy);
   if (!opcode) {
      return GL_FALSE;
   }

#ifdef USE_XCB
   xcb_connection_t *c = XGetXCBConnection(dpy);
   xcb_glx_is_direct_reply_t *reply = xcb_glx_is_direct_reply(c,
                                                              xcb_glx_is_direct
                                                              (c, contextID),
                                                              NULL);

   const Bool is_direct = reply->is_direct ? True : False;
   free(reply);

   return is_direct;
#else
   /* Send the glXIsDirect request */
   LockDisplay(dpy);
   GetReq(GLXIsDirect, req);
   req->reqType = opcode;
   req->glxCode = X_GLXIsDirect;
   req->context = contextID;
   _XReply(dpy, (xReply *) & reply, 0, False);
   UnlockDisplay(dpy);
   SyncHandle();

   return reply.isDirect;
#endif /* USE_XCB */
}

/**
 * \todo
 * Shouldn't this function \b always return \c GL_FALSE when
 * \c GLX_DIRECT_RENDERING is not defined?  Do we really need to bother with
 * the GLX protocol here at all?
 */
PUBLIC Bool
glXIsDirect(Display * dpy, GLXContext gc)
{
   if (!gc) {
      return GL_FALSE;
#ifdef GLX_DIRECT_RENDERING
   }
   else if (gc->driContext) {
      return GL_TRUE;
#endif
   }
   return __glXIsDirect(dpy, gc->xid);
}

PUBLIC GLXPixmap
glXCreateGLXPixmap(Display * dpy, XVisualInfo * vis, Pixmap pixmap)
{
   xGLXCreateGLXPixmapReq *req;
   GLXPixmap xid;
   CARD8 opcode;

   opcode = __glXSetupForCommand(dpy);
   if (!opcode) {
      return None;
   }

<<<<<<< HEAD
   /* Send the glXCreateGLXPixmap request */
   LockDisplay(dpy);
   GetReq(GLXCreateGLXPixmap, req);
   req->reqType = opcode;
   req->glxCode = X_GLXCreateGLXPixmap;
   req->screen = vis->screen;
   req->visual = vis->visualid;
   req->pixmap = pixmap;
   req->glxpixmap = xid = XAllocID(dpy);
   UnlockDisplay(dpy);
   SyncHandle();
   return xid;
=======
    /* Send the glXCreateGLXPixmap request */
    LockDisplay(dpy);
    GetReq(GLXCreateGLXPixmap,req);
    req->reqType = opcode;
    req->glxCode = X_GLXCreateGLXPixmap;
    req->screen = vis->screen;
    req->visual = vis->visualid;
    req->pixmap = pixmap;
    req->glxpixmap = xid = XAllocID(dpy);
    UnlockDisplay(dpy);
    SyncHandle();

#ifdef GLX_DIRECT_RENDERING
    do {
	/* FIXME: Maybe delay __DRIdrawable creation until the drawable
	 * is actually bound to a context... */

	__GLXdisplayPrivate *const priv = __glXInitialize(dpy);
	__GLXDRIdrawable *pdraw;
	__GLXscreenConfigs *psc;
	__GLcontextModes *modes;

	psc = &priv->screenConfigs[vis->screen];
	if (psc->driScreen == NULL)
	    break;
	modes = _gl_context_modes_find_visual(psc->visuals, vis->visualid);
	pdraw = psc->driScreen->createDrawable(psc, pixmap, req->glxpixmap, modes);
	if (pdraw == NULL) {
	    fprintf(stderr, "failed to create pixmap\n");
	    break;
	}

	if (__glxHashInsert(psc->drawHash, req->glxpixmap, pdraw)) {
	    (*pdraw->destroyDrawable) (pdraw);
	    return None;           /* FIXME: Check what we're supposed to do here... */
	}
    } while (0);
#endif

    return xid;
>>>>>>> edb11787
}

/*
** Destroy the named pixmap
*/
PUBLIC void
glXDestroyGLXPixmap(Display * dpy, GLXPixmap glxpixmap)
{
   xGLXDestroyGLXPixmapReq *req;
   CARD8 opcode;

   opcode = __glXSetupForCommand(dpy);
   if (!opcode) {
      return;
   }

   /* Send the glXDestroyGLXPixmap request */
   LockDisplay(dpy);
   GetReq(GLXDestroyGLXPixmap, req);
   req->reqType = opcode;
   req->glxCode = X_GLXDestroyGLXPixmap;
   req->glxpixmap = glxpixmap;
   UnlockDisplay(dpy);
   SyncHandle();

#ifdef GLX_DIRECT_RENDERING
   {
      int screen;
      __GLXdisplayPrivate *const priv = __glXInitialize(dpy);
      __GLXDRIdrawable *pdraw = GetGLXDRIDrawable(dpy, glxpixmap, &screen);
      __GLXscreenConfigs *psc = &priv->screenConfigs[screen];

      if (pdraw != NULL) {
         (*pdraw->destroyDrawable) (pdraw);
         __glxHashDelete(psc->drawHash, glxpixmap);
      }
   }
#endif
}

PUBLIC void
glXSwapBuffers(Display * dpy, GLXDrawable drawable)
{
   GLXContext gc;
   GLXContextTag tag;
   CARD8 opcode;
#ifdef USE_XCB
   xcb_connection_t *c;
#else
   xGLXSwapBuffersReq *req;
#endif

#ifdef GLX_DIRECT_RENDERING
   __GLXDRIdrawable *pdraw = GetGLXDRIDrawable(dpy, drawable, NULL);

   if (pdraw != NULL) {
      glFlush();
      (*pdraw->psc->driScreen->swapBuffers) (pdraw);
      return;
   }
#endif

   opcode = __glXSetupForCommand(dpy);
   if (!opcode) {
      return;
   }

   /*
    ** The calling thread may or may not have a current context.  If it
    ** does, send the context tag so the server can do a flush.
    */
   gc = __glXGetCurrentContext();
   if ((gc != NULL) && (dpy == gc->currentDpy) &&
       ((drawable == gc->currentDrawable)
        || (drawable == gc->currentReadable))) {
      tag = gc->currentContextTag;
   }
   else {
      tag = 0;
   }

#ifdef USE_XCB
   c = XGetXCBConnection(dpy);
   xcb_glx_swap_buffers(c, tag, drawable);
   xcb_flush(c);
#else
   /* Send the glXSwapBuffers request */
   LockDisplay(dpy);
   GetReq(GLXSwapBuffers, req);
   req->reqType = opcode;
   req->glxCode = X_GLXSwapBuffers;
   req->drawable = drawable;
   req->contextTag = tag;
   UnlockDisplay(dpy);
   SyncHandle();
   XFlush(dpy);
#endif /* USE_XCB */
}


/*
** Return configuration information for the given display, screen and
** visual combination.
*/
PUBLIC int
glXGetConfig(Display * dpy, XVisualInfo * vis, int attribute,
             int *value_return)
{
   __GLXdisplayPrivate *priv;
   __GLXscreenConfigs *psc;
   __GLcontextModes *modes;
   int status;

   status = GetGLXPrivScreenConfig(dpy, vis->screen, &priv, &psc);
   if (status == Success) {
      modes = _gl_context_modes_find_visual(psc->visuals, vis->visualid);

      /* Lookup attribute after first finding a match on the visual */
      if (modes != NULL) {
         return _gl_get_context_mode_data(modes, attribute, value_return);
      }

      status = GLX_BAD_VISUAL;
   }

   /*
    ** If we can't find the config for this visual, this visual is not
    ** supported by the OpenGL implementation on the server.
    */
   if ((status == GLX_BAD_VISUAL) && (attribute == GLX_USE_GL)) {
      *value_return = GL_FALSE;
      status = Success;
   }

   return status;
}

/************************************************************************/

static void
init_fbconfig_for_chooser(__GLcontextModes * config,
                          GLboolean fbconfig_style_tags)
{
   memset(config, 0, sizeof(__GLcontextModes));
   config->visualID = (XID) GLX_DONT_CARE;
   config->visualType = GLX_DONT_CARE;

   /* glXChooseFBConfig specifies different defaults for these two than
    * glXChooseVisual.
    */
   if (fbconfig_style_tags) {
      config->rgbMode = GL_TRUE;
      config->doubleBufferMode = GLX_DONT_CARE;
   }

   config->visualRating = GLX_DONT_CARE;
   config->transparentPixel = GLX_NONE;
   config->transparentRed = GLX_DONT_CARE;
   config->transparentGreen = GLX_DONT_CARE;
   config->transparentBlue = GLX_DONT_CARE;
   config->transparentAlpha = GLX_DONT_CARE;
   config->transparentIndex = GLX_DONT_CARE;

   config->drawableType = GLX_WINDOW_BIT;
   config->renderType =
      (config->rgbMode) ? GLX_RGBA_BIT : GLX_COLOR_INDEX_BIT;
   config->xRenderable = GLX_DONT_CARE;
   config->fbconfigID = (GLXFBConfigID) (GLX_DONT_CARE);

   config->swapMethod = GLX_DONT_CARE;
}

#define MATCH_DONT_CARE( param )        \
  do {                                  \
    if ( (a-> param != GLX_DONT_CARE)   \
         && (a-> param != b-> param) ) {        \
      return False;                             \
    }                                           \
  } while ( 0 )

#define MATCH_MINIMUM( param )                  \
  do {                                          \
    if ( (a-> param != GLX_DONT_CARE)           \
         && (a-> param > b-> param) ) {         \
      return False;                             \
    }                                           \
  } while ( 0 )

#define MATCH_EXACT( param )                    \
  do {                                          \
    if ( a-> param != b-> param) {              \
      return False;                             \
    }                                           \
  } while ( 0 )

/**
 * Determine if two GLXFBConfigs are compatible.
 *
 * \param a  Application specified config to test.
 * \param b  Server specified config to test against \c a.
 */
static Bool
fbconfigs_compatible(const __GLcontextModes * const a,
                     const __GLcontextModes * const b)
{
   MATCH_DONT_CARE(doubleBufferMode);
   MATCH_DONT_CARE(visualType);
   MATCH_DONT_CARE(visualRating);
   MATCH_DONT_CARE(xRenderable);
   MATCH_DONT_CARE(fbconfigID);
   MATCH_DONT_CARE(swapMethod);

   MATCH_MINIMUM(rgbBits);
   MATCH_MINIMUM(numAuxBuffers);
   MATCH_MINIMUM(redBits);
   MATCH_MINIMUM(greenBits);
   MATCH_MINIMUM(blueBits);
   MATCH_MINIMUM(alphaBits);
   MATCH_MINIMUM(depthBits);
   MATCH_MINIMUM(stencilBits);
   MATCH_MINIMUM(accumRedBits);
   MATCH_MINIMUM(accumGreenBits);
   MATCH_MINIMUM(accumBlueBits);
   MATCH_MINIMUM(accumAlphaBits);
   MATCH_MINIMUM(sampleBuffers);
   MATCH_MINIMUM(maxPbufferWidth);
   MATCH_MINIMUM(maxPbufferHeight);
   MATCH_MINIMUM(maxPbufferPixels);
   MATCH_MINIMUM(samples);

   MATCH_DONT_CARE(stereoMode);
   MATCH_EXACT(level);

   if (((a->drawableType & b->drawableType) == 0)
       || ((a->renderType & b->renderType) == 0)) {
      return False;
   }


   /* There is a bug in a few of the XFree86 DDX drivers.  They contain
    * visuals with a "transparent type" of 0 when they really mean GLX_NONE.
    * Technically speaking, it is a bug in the DDX driver, but there is
    * enough of an installed base to work around the problem here.  In any
    * case, 0 is not a valid value of the transparent type, so we'll treat 0
    * from the app as GLX_DONT_CARE. We'll consider GLX_NONE from the app and
    * 0 from the server to be a match to maintain backward compatibility with
    * the (broken) drivers.
    */

   if (a->transparentPixel != GLX_DONT_CARE && a->transparentPixel != 0) {
      if (a->transparentPixel == GLX_NONE) {
         if (b->transparentPixel != GLX_NONE && b->transparentPixel != 0)
            return False;
      }
      else {
         MATCH_EXACT(transparentPixel);
      }

      switch (a->transparentPixel) {
      case GLX_TRANSPARENT_RGB:
         MATCH_DONT_CARE(transparentRed);
         MATCH_DONT_CARE(transparentGreen);
         MATCH_DONT_CARE(transparentBlue);
         MATCH_DONT_CARE(transparentAlpha);
         break;

      case GLX_TRANSPARENT_INDEX:
         MATCH_DONT_CARE(transparentIndex);
         break;

      default:
         break;
      }
   }

   return True;
}


/* There's some trickly language in the GLX spec about how this is supposed
 * to work.  Basically, if a given component size is either not specified
 * or the requested size is zero, it is supposed to act like PERFER_SMALLER.
 * Well, that's really hard to do with the code as-is.  This behavior is
 * closer to correct, but still not technically right.
 */
#define PREFER_LARGER_OR_ZERO(comp)             \
  do {                                          \
    if ( ((*a)-> comp) != ((*b)-> comp) ) {     \
      if ( ((*a)-> comp) == 0 ) {               \
        return -1;                              \
      }                                         \
      else if ( ((*b)-> comp) == 0 ) {          \
        return 1;                               \
      }                                         \
      else {                                    \
        return ((*b)-> comp) - ((*a)-> comp) ;  \
      }                                         \
    }                                           \
  } while( 0 )

#define PREFER_LARGER(comp)                     \
  do {                                          \
    if ( ((*a)-> comp) != ((*b)-> comp) ) {     \
      return ((*b)-> comp) - ((*a)-> comp) ;    \
    }                                           \
  } while( 0 )

#define PREFER_SMALLER(comp)                    \
  do {                                          \
    if ( ((*a)-> comp) != ((*b)-> comp) ) {     \
      return ((*a)-> comp) - ((*b)-> comp) ;    \
    }                                           \
  } while( 0 )

/**
 * Compare two GLXFBConfigs.  This function is intended to be used as the
 * compare function passed in to qsort.
 *
 * \returns If \c a is a "better" config, according to the specification of
 *          SGIX_fbconfig, a number less than zero is returned.  If \c b is
 *          better, then a number greater than zero is return.  If both are
 *          equal, zero is returned.
 * \sa qsort, glXChooseVisual, glXChooseFBConfig, glXChooseFBConfigSGIX
 */
static int
fbconfig_compare(const __GLcontextModes * const *const a,
                 const __GLcontextModes * const *const b)
{
   /* The order of these comparisons must NOT change.  It is defined by
    * the GLX 1.3 spec and ARB_multisample.
    */

   PREFER_SMALLER(visualSelectGroup);

   /* The sort order for the visualRating is GLX_NONE, GLX_SLOW, and
    * GLX_NON_CONFORMANT_CONFIG.  It just so happens that this is the
    * numerical sort order of the enums (0x8000, 0x8001, and 0x800D).
    */
   PREFER_SMALLER(visualRating);

   /* This isn't quite right.  It is supposed to compare the sum of the
    * components the user specifically set minimums for.
    */
   PREFER_LARGER_OR_ZERO(redBits);
   PREFER_LARGER_OR_ZERO(greenBits);
   PREFER_LARGER_OR_ZERO(blueBits);
   PREFER_LARGER_OR_ZERO(alphaBits);

   PREFER_SMALLER(rgbBits);

   if (((*a)->doubleBufferMode != (*b)->doubleBufferMode)) {
      /* Prefer single-buffer.
       */
      return (!(*a)->doubleBufferMode) ? -1 : 1;
   }

   PREFER_SMALLER(numAuxBuffers);

   PREFER_LARGER_OR_ZERO(depthBits);
   PREFER_SMALLER(stencilBits);

   /* This isn't quite right.  It is supposed to compare the sum of the
    * components the user specifically set minimums for.
    */
   PREFER_LARGER_OR_ZERO(accumRedBits);
   PREFER_LARGER_OR_ZERO(accumGreenBits);
   PREFER_LARGER_OR_ZERO(accumBlueBits);
   PREFER_LARGER_OR_ZERO(accumAlphaBits);

   PREFER_SMALLER(visualType);

   /* None of the multisample specs say where this comparison should happen,
    * so I put it near the end.
    */
   PREFER_SMALLER(sampleBuffers);
   PREFER_SMALLER(samples);

   /* None of the pbuffer or fbconfig specs say that this comparison needs
    * to happen at all, but it seems like it should.
    */
   PREFER_LARGER(maxPbufferWidth);
   PREFER_LARGER(maxPbufferHeight);
   PREFER_LARGER(maxPbufferPixels);

   return 0;
}


/**
 * Selects and sorts a subset of the supplied configs based on the attributes.
 * This function forms to basis of \c glXChooseVisual, \c glXChooseFBConfig,
 * and \c glXChooseFBConfigSGIX.
 *
 * \param configs   Array of pointers to possible configs.  The elements of
 *                  this array that do not meet the criteria will be set to
 *                  NULL.  The remaining elements will be sorted according to
 *                  the various visual / FBConfig selection rules.
 * \param num_configs  Number of elements in the \c configs array.
 * \param attribList   Attributes used select from \c configs.  This array is
 *                     terminated by a \c None tag.  The array can either take
 *                     the form expected by \c glXChooseVisual (where boolean
 *                     tags do not have a value) or by \c glXChooseFBConfig
 *                     (where every tag has a value).
 * \param fbconfig_style_tags  Selects whether \c attribList is in
 *                             \c glXChooseVisual style or
 *                             \c glXChooseFBConfig style.
 * \returns The number of valid elements left in \c configs.
 *
 * \sa glXChooseVisual, glXChooseFBConfig, glXChooseFBConfigSGIX
 */
static int
choose_visual(__GLcontextModes ** configs, int num_configs,
              const int *attribList, GLboolean fbconfig_style_tags)
{
   __GLcontextModes test_config;
   int base;
   int i;

   /* This is a fairly direct implementation of the selection method
    * described by GLX_SGIX_fbconfig.  Start by culling out all the
    * configs that are not compatible with the selected parameter
    * list.
    */

   init_fbconfig_for_chooser(&test_config, fbconfig_style_tags);
   __glXInitializeVisualConfigFromTags(&test_config, 512,
                                       (const INT32 *) attribList,
                                       GL_TRUE, fbconfig_style_tags);

   base = 0;
   for (i = 0; i < num_configs; i++) {
      if (fbconfigs_compatible(&test_config, configs[i])) {
         configs[base] = configs[i];
         base++;
      }
   }

   if (base == 0) {
      return 0;
   }

   if (base < num_configs) {
      (void) memset(&configs[base], 0, sizeof(void *) * (num_configs - base));
   }

   /* After the incompatible configs are removed, the resulting
    * list is sorted according to the rules set out in the various
    * specifications.
    */

   qsort(configs, base, sizeof(__GLcontextModes *),
         (int (*)(const void *, const void *)) fbconfig_compare);
   return base;
}




/*
** Return the visual that best matches the template.  Return None if no
** visual matches the template.
*/
PUBLIC XVisualInfo *
glXChooseVisual(Display * dpy, int screen, int *attribList)
{
   XVisualInfo *visualList = NULL;
   __GLXdisplayPrivate *priv;
   __GLXscreenConfigs *psc;
   __GLcontextModes test_config;
   __GLcontextModes *modes;
   const __GLcontextModes *best_config = NULL;

   /*
    ** Get a list of all visuals, return if list is empty
    */
   if (GetGLXPrivScreenConfig(dpy, screen, &priv, &psc) != Success) {
      return None;
   }


   /*
    ** Build a template from the defaults and the attribute list
    ** Free visual list and return if an unexpected token is encountered
    */
   init_fbconfig_for_chooser(&test_config, GL_FALSE);
   __glXInitializeVisualConfigFromTags(&test_config, 512,
                                       (const INT32 *) attribList,
                                       GL_TRUE, GL_FALSE);

   /*
    ** Eliminate visuals that don't meet minimum requirements
    ** Compute a score for those that do
    ** Remember which visual, if any, got the highest score
    ** If no visual is acceptable, return None
    ** Otherwise, create an XVisualInfo list with just the selected X visual
    ** and return this.
    */
   for (modes = psc->visuals; modes != NULL; modes = modes->next) {
      if (fbconfigs_compatible(&test_config, modes)
          && ((best_config == NULL)
              ||
              (fbconfig_compare
               ((const __GLcontextModes * const *const) &modes,
                &best_config) < 0))) {
         XVisualInfo visualTemplate;
         XVisualInfo *newList;
         int i;

         visualTemplate.screen = screen;
         visualTemplate.visualid = modes->visualID;
         newList = XGetVisualInfo(dpy, VisualScreenMask | VisualIDMask,
                                  &visualTemplate, &i);

         if (newList) {
            Xfree(visualList);
            visualList = newList;
            best_config = modes;
         }
      }
   }

   return visualList;
}


PUBLIC const char *
glXQueryExtensionsString(Display * dpy, int screen)
{
   __GLXscreenConfigs *psc;
   __GLXdisplayPrivate *priv;

   if (GetGLXPrivScreenConfig(dpy, screen, &priv, &psc) != Success) {
      return NULL;
   }

   if (!psc->effectiveGLXexts) {
      if (!psc->serverGLXexts) {
         psc->serverGLXexts =
            __glXQueryServerString(dpy, priv->majorOpcode, screen,
                                   GLX_EXTENSIONS);
      }

      __glXCalculateUsableExtensions(psc,
#ifdef GLX_DIRECT_RENDERING
                                     (psc->driScreen != NULL),
#else
                                     GL_FALSE,
#endif
                                     priv->minorVersion);
   }

   return psc->effectiveGLXexts;
}

PUBLIC const char *
glXGetClientString(Display * dpy, int name)
{
   switch (name) {
   case GLX_VENDOR:
      return (__glXGLXClientVendorName);
   case GLX_VERSION:
      return (__glXGLXClientVersion);
   case GLX_EXTENSIONS:
      return (__glXGetClientExtensions());
   default:
      return NULL;
   }
}

PUBLIC const char *
glXQueryServerString(Display * dpy, int screen, int name)
{
   __GLXscreenConfigs *psc;
   __GLXdisplayPrivate *priv;
   const char **str;


   if (GetGLXPrivScreenConfig(dpy, screen, &priv, &psc) != Success) {
      return NULL;
   }

   switch (name) {
   case GLX_VENDOR:
      str = &priv->serverGLXvendor;
      break;
   case GLX_VERSION:
      str = &priv->serverGLXversion;
      break;
   case GLX_EXTENSIONS:
      str = &psc->serverGLXexts;
      break;
   default:
      return NULL;
   }

   if (*str == NULL) {
      *str = __glXQueryServerString(dpy, priv->majorOpcode, screen, name);
   }

   return *str;
}

void
__glXClientInfo(Display * dpy, int opcode)
{
   char *ext_str = __glXGetClientGLExtensionString();
   int size = strlen(ext_str) + 1;

#ifdef USE_XCB
   xcb_connection_t *c = XGetXCBConnection(dpy);
   xcb_glx_client_info(c,
                       GLX_MAJOR_VERSION, GLX_MINOR_VERSION, size, ext_str);
#else
   xGLXClientInfoReq *req;

   /* Send the glXClientInfo request */
   LockDisplay(dpy);
   GetReq(GLXClientInfo, req);
   req->reqType = opcode;
   req->glxCode = X_GLXClientInfo;
   req->major = GLX_MAJOR_VERSION;
   req->minor = GLX_MINOR_VERSION;

   req->length += (size + 3) >> 2;
   req->numbytes = size;
   Data(dpy, ext_str, size);

   UnlockDisplay(dpy);
   SyncHandle();
#endif /* USE_XCB */

   Xfree(ext_str);
}


/*
** EXT_import_context
*/

PUBLIC Display *
glXGetCurrentDisplay(void)
{
   GLXContext gc = __glXGetCurrentContext();
   if (NULL == gc)
      return NULL;
   return gc->currentDpy;
}

PUBLIC
GLX_ALIAS(Display *, glXGetCurrentDisplayEXT, (void), (),
          glXGetCurrentDisplay)

/**
 * Used internally by libGL to send \c xGLXQueryContextinfoExtReq requests
 * to the X-server.
 *
 * \param dpy  Display where \c ctx was created.
 * \param ctx  Context to query.
 * \returns  \c Success on success.  \c GLX_BAD_CONTEXT if \c ctx is invalid,
 *           or zero if the request failed due to internal problems (i.e.,
 *           unable to allocate temporary memory, etc.)
 *
 * \note
 * This function dynamically determines whether to use the EXT_import_context
 * version of the protocol or the GLX 1.3 version of the protocol.
 */
     static int __glXQueryContextInfo(Display * dpy, GLXContext ctx)
{
   __GLXdisplayPrivate *priv = __glXInitialize(dpy);
   xGLXQueryContextReply reply;
   CARD8 opcode;
   GLuint numValues;
   int retval;

   if (ctx == NULL) {
      return GLX_BAD_CONTEXT;
   }
   opcode = __glXSetupForCommand(dpy);
   if (!opcode) {
      return 0;
   }

   /* Send the glXQueryContextInfoEXT request */
   LockDisplay(dpy);

   if ((priv->majorVersion > 1) || (priv->minorVersion >= 3)) {
      xGLXQueryContextReq *req;

      GetReq(GLXQueryContext, req);

      req->reqType = opcode;
      req->glxCode = X_GLXQueryContext;
      req->context = (unsigned int) (ctx->xid);
   }
   else {
      xGLXVendorPrivateReq *vpreq;
      xGLXQueryContextInfoEXTReq *req;

      GetReqExtra(GLXVendorPrivate,
                  sz_xGLXQueryContextInfoEXTReq - sz_xGLXVendorPrivateReq,
                  vpreq);
      req = (xGLXQueryContextInfoEXTReq *) vpreq;
      req->reqType = opcode;
      req->glxCode = X_GLXVendorPrivateWithReply;
      req->vendorCode = X_GLXvop_QueryContextInfoEXT;
      req->context = (unsigned int) (ctx->xid);
   }

   _XReply(dpy, (xReply *) & reply, 0, False);

   numValues = reply.n;
   if (numValues == 0)
      retval = Success;
   else if (numValues > __GLX_MAX_CONTEXT_PROPS)
      retval = 0;
   else {
      int *propList, *pProp;
      int nPropListBytes;
      int i;

      nPropListBytes = numValues << 3;
      propList = (int *) Xmalloc(nPropListBytes);
      if (NULL == propList) {
         retval = 0;
      }
      else {
         _XRead(dpy, (char *) propList, nPropListBytes);
         pProp = propList;
         for (i = 0; i < numValues; i++) {
            switch (*pProp++) {
            case GLX_SHARE_CONTEXT_EXT:
               ctx->share_xid = *pProp++;
               break;
            case GLX_VISUAL_ID_EXT:
               ctx->mode =
                  _gl_context_modes_find_visual(ctx->psc->visuals, *pProp++);
               break;
            case GLX_SCREEN:
               ctx->screen = *pProp++;
               break;
            case GLX_FBCONFIG_ID:
               ctx->mode =
                  _gl_context_modes_find_fbconfig(ctx->psc->configs,
                                                  *pProp++);
               break;
            case GLX_RENDER_TYPE:
               ctx->renderType = *pProp++;
               break;
            default:
               pProp++;
               continue;
            }
         }
         Xfree((char *) propList);
         retval = Success;
      }
   }
   UnlockDisplay(dpy);
   SyncHandle();
   return retval;
}

PUBLIC int
glXQueryContext(Display * dpy, GLXContext ctx, int attribute, int *value)
{
   int retVal;

   /* get the information from the server if we don't have it already */
#ifdef GLX_DIRECT_RENDERING
   if (!ctx->driContext && (ctx->mode == NULL)) {
#else
   if (ctx->mode == NULL) {
#endif
      retVal = __glXQueryContextInfo(dpy, ctx);
      if (Success != retVal)
         return retVal;
   }
   switch (attribute) {
   case GLX_SHARE_CONTEXT_EXT:
      *value = (int) (ctx->share_xid);
      break;
   case GLX_VISUAL_ID_EXT:
      *value = ctx->mode ? ctx->mode->visualID : None;
      break;
   case GLX_SCREEN:
      *value = (int) (ctx->screen);
      break;
   case GLX_FBCONFIG_ID:
      *value = ctx->mode ? ctx->mode->fbconfigID : None;
      break;
   case GLX_RENDER_TYPE:
      *value = (int) (ctx->renderType);
      break;
   default:
      return GLX_BAD_ATTRIBUTE;
   }
   return Success;
}

PUBLIC
GLX_ALIAS(int, glXQueryContextInfoEXT,
          (Display * dpy, GLXContext ctx, int attribute, int *value),
          (dpy, ctx, attribute, value), glXQueryContext)

     PUBLIC GLXContextID glXGetContextIDEXT(const GLXContext ctx)
{
   return ctx->xid;
}

PUBLIC GLXContext
glXImportContextEXT(Display * dpy, GLXContextID contextID)
{
   GLXContext ctx;

   if (contextID == None) {
      return NULL;
   }
   if (__glXIsDirect(dpy, contextID)) {
      return NULL;
   }

   ctx = CreateContext(dpy, NULL, NULL, NULL, False, contextID, False, 0);
   if (NULL != ctx) {
      if (Success != __glXQueryContextInfo(dpy, ctx)) {
         return NULL;
      }
   }
   return ctx;
}

PUBLIC void
glXFreeContextEXT(Display * dpy, GLXContext ctx)
{
   DestroyContext(dpy, ctx);
}



/*
 * GLX 1.3 functions - these are just stubs for now!
 */

PUBLIC GLXFBConfig *
glXChooseFBConfig(Display * dpy, int screen,
                  const int *attribList, int *nitems)
{
   __GLcontextModes **config_list;
   int list_size;


   config_list = (__GLcontextModes **)
      glXGetFBConfigs(dpy, screen, &list_size);

   if ((config_list != NULL) && (list_size > 0) && (attribList != NULL)) {
      list_size = choose_visual(config_list, list_size, attribList, GL_TRUE);
      if (list_size == 0) {
         XFree(config_list);
         config_list = NULL;
      }
   }

   *nitems = list_size;
   return (GLXFBConfig *) config_list;
}


PUBLIC GLXContext
glXCreateNewContext(Display * dpy, GLXFBConfig config,
                    int renderType, GLXContext shareList, Bool allowDirect)
{
   return CreateContext(dpy, NULL, (__GLcontextModes *) config, shareList,
                        allowDirect, None, True, renderType);
}


PUBLIC GLXDrawable
glXGetCurrentReadDrawable(void)
{
   GLXContext gc = __glXGetCurrentContext();
   return gc->currentReadable;
}


PUBLIC GLXFBConfig *
glXGetFBConfigs(Display * dpy, int screen, int *nelements)
{
   __GLXdisplayPrivate *priv = __glXInitialize(dpy);
   __GLcontextModes **config = NULL;
   int i;

   *nelements = 0;
   if (priv && (priv->screenConfigs != NULL)
       && (screen >= 0) && (screen <= ScreenCount(dpy))
       && (priv->screenConfigs[screen].configs != NULL)
       && (priv->screenConfigs[screen].configs->fbconfigID != GLX_DONT_CARE)) {
      unsigned num_configs = 0;
      __GLcontextModes *modes;


      for (modes = priv->screenConfigs[screen].configs; modes != NULL;
           modes = modes->next) {
         if (modes->fbconfigID != GLX_DONT_CARE) {
            num_configs++;
         }
      }

      config = (__GLcontextModes **) Xmalloc(sizeof(__GLcontextModes *)
                                             * num_configs);
      if (config != NULL) {
         *nelements = num_configs;
         i = 0;
         for (modes = priv->screenConfigs[screen].configs; modes != NULL;
              modes = modes->next) {
            if (modes->fbconfigID != GLX_DONT_CARE) {
               config[i] = modes;
               i++;
            }
         }
      }
   }
   return (GLXFBConfig *) config;
}


PUBLIC int
glXGetFBConfigAttrib(Display * dpy, GLXFBConfig config,
                     int attribute, int *value)
{
   __GLcontextModes *const modes = ValidateGLXFBConfig(dpy, config);

   return (modes != NULL)
      ? _gl_get_context_mode_data(modes, attribute, value)
      : GLXBadFBConfig;
}


PUBLIC XVisualInfo *
glXGetVisualFromFBConfig(Display * dpy, GLXFBConfig config)
{
   XVisualInfo visualTemplate;
   __GLcontextModes *fbconfig = (__GLcontextModes *) config;
   int count;

   /*
    ** Get a list of all visuals, return if list is empty
    */
   visualTemplate.visualid = fbconfig->visualID;
   return XGetVisualInfo(dpy, VisualIDMask, &visualTemplate, &count);
}


/*
** GLX_SGI_swap_control
*/
static int
__glXSwapIntervalSGI(int interval)
{
   xGLXVendorPrivateReq *req;
   GLXContext gc = __glXGetCurrentContext();
   Display *dpy;
   CARD32 *interval_ptr;
   CARD8 opcode;

   if (gc == NULL) {
      return GLX_BAD_CONTEXT;
   }

   if (interval <= 0) {
      return GLX_BAD_VALUE;
   }

#ifdef __DRI_SWAP_CONTROL
   if (gc->driContext) {
      __GLXscreenConfigs *const psc = GetGLXScreenConfigs(gc->currentDpy,
                                                          gc->screen);
      __GLXDRIdrawable *pdraw = GetGLXDRIDrawable(gc->currentDpy,
                                                  gc->currentDrawable,
                                                  NULL);
      if (psc->swapControl != NULL && pdraw != NULL) {
         psc->swapControl->setSwapInterval(pdraw->driDrawable, interval);
         return 0;
      }
      else {
         return GLX_BAD_CONTEXT;
      }
   }
#endif
   dpy = gc->currentDpy;
   opcode = __glXSetupForCommand(dpy);
   if (!opcode) {
      return 0;
   }

   /* Send the glXSwapIntervalSGI request */
   LockDisplay(dpy);
   GetReqExtra(GLXVendorPrivate, sizeof(CARD32), req);
   req->reqType = opcode;
   req->glxCode = X_GLXVendorPrivate;
   req->vendorCode = X_GLXvop_SwapIntervalSGI;
   req->contextTag = gc->currentContextTag;

   interval_ptr = (CARD32 *) (req + 1);
   *interval_ptr = interval;

   UnlockDisplay(dpy);
   SyncHandle();
   XFlush(dpy);

   return 0;
}


/*
** GLX_MESA_swap_control
*/
static int
__glXSwapIntervalMESA(unsigned int interval)
{
#ifdef __DRI_SWAP_CONTROL
   GLXContext gc = __glXGetCurrentContext();

   if (interval < 0) {
      return GLX_BAD_VALUE;
   }

   if (gc != NULL && gc->driContext) {
      __GLXscreenConfigs *const psc = GetGLXScreenConfigs(gc->currentDpy,
                                                          gc->screen);

      if ((psc != NULL) && (psc->driScreen != NULL)) {
         __GLXDRIdrawable *pdraw =
            GetGLXDRIDrawable(gc->currentDpy, gc->currentDrawable, NULL);
         if (psc->swapControl != NULL && pdraw != NULL) {
            psc->swapControl->setSwapInterval(pdraw->driDrawable, interval);
            return 0;
         }
      }
   }
#else
   (void) interval;
#endif

   return GLX_BAD_CONTEXT;
}


static int
__glXGetSwapIntervalMESA(void)
{
#ifdef __DRI_SWAP_CONTROL
   GLXContext gc = __glXGetCurrentContext();

   if (gc != NULL && gc->driContext) {
      __GLXscreenConfigs *const psc = GetGLXScreenConfigs(gc->currentDpy,
                                                          gc->screen);

      if ((psc != NULL) && (psc->driScreen != NULL)) {
         __GLXDRIdrawable *pdraw =
            GetGLXDRIDrawable(gc->currentDpy, gc->currentDrawable, NULL);
         if (psc->swapControl != NULL && pdraw != NULL) {
            return psc->swapControl->getSwapInterval(pdraw->driDrawable);
         }
      }
   }
#endif

   return 0;
}


/*
** GLX_MESA_swap_frame_usage
*/

static GLint
__glXBeginFrameTrackingMESA(Display * dpy, GLXDrawable drawable)
{
   int status = GLX_BAD_CONTEXT;
#ifdef __DRI_FRAME_TRACKING
   int screen = 0;
   __GLXDRIdrawable *pdraw = GetGLXDRIDrawable(dpy, drawable, &screen);
   __GLXscreenConfigs *const psc = GetGLXScreenConfigs(dpy, screen);

   if (pdraw != NULL && psc->frameTracking != NULL)
      status = psc->frameTracking->frameTracking(pdraw->driDrawable, GL_TRUE);
#else
   (void) dpy;
   (void) drawable;
#endif
   return status;
}


static GLint
__glXEndFrameTrackingMESA(Display * dpy, GLXDrawable drawable)
{
   int status = GLX_BAD_CONTEXT;
#ifdef __DRI_FRAME_TRACKING
   int screen = 0;
   __GLXDRIdrawable *pdraw = GetGLXDRIDrawable(dpy, drawable, &screen);
   __GLXscreenConfigs *psc = GetGLXScreenConfigs(dpy, screen);

   if (pdraw != NULL && psc->frameTracking != NULL)
      status = psc->frameTracking->frameTracking(pdraw->driDrawable,
                                                 GL_FALSE);
#else
   (void) dpy;
   (void) drawable;
#endif
   return status;
}


static GLint
__glXGetFrameUsageMESA(Display * dpy, GLXDrawable drawable, GLfloat * usage)
{
   int status = GLX_BAD_CONTEXT;
#ifdef __DRI_FRAME_TRACKING
   int screen = 0;
   __GLXDRIdrawable *const pdraw = GetGLXDRIDrawable(dpy, drawable, &screen);
   __GLXscreenConfigs *const psc = GetGLXScreenConfigs(dpy, screen);

   if (pdraw != NULL && psc->frameTracking != NULL) {
      int64_t sbc, missedFrames;
      float lastMissedUsage;

      status = psc->frameTracking->queryFrameTracking(pdraw->driDrawable,
                                                      &sbc,
                                                      &missedFrames,
                                                      &lastMissedUsage,
                                                      usage);
   }
#else
   (void) dpy;
   (void) drawable;
   (void) usage;
#endif
   return status;
}


static GLint
__glXQueryFrameTrackingMESA(Display * dpy, GLXDrawable drawable,
                            int64_t * sbc, int64_t * missedFrames,
                            GLfloat * lastMissedUsage)
{
   int status = GLX_BAD_CONTEXT;
#ifdef __DRI_FRAME_TRACKING
   int screen = 0;
   __GLXDRIdrawable *pdraw = GetGLXDRIDrawable(dpy, drawable, &screen);
   __GLXscreenConfigs *const psc = GetGLXScreenConfigs(dpy, screen);

   if (pdraw != NULL && psc->frameTracking != NULL) {
      float usage;

      status = psc->frameTracking->queryFrameTracking(pdraw->driDrawable,
                                                      sbc, missedFrames,
                                                      lastMissedUsage,
                                                      &usage);
   }
#else
   (void) dpy;
   (void) drawable;
   (void) sbc;
   (void) missedFrames;
   (void) lastMissedUsage;
#endif
   return status;
}


/*
** GLX_SGI_video_sync
*/
static int
__glXGetVideoSyncSGI(unsigned int *count)
{
   /* FIXME: Looking at the GLX_SGI_video_sync spec in the extension registry,
    * FIXME: there should be a GLX encoding for this call.  I can find no
    * FIXME: documentation for the GLX encoding.
    */
#ifdef __DRI_MEDIA_STREAM_COUNTER
   GLXContext gc = __glXGetCurrentContext();


   if (gc != NULL && gc->driContext) {
      __GLXscreenConfigs *const psc = GetGLXScreenConfigs(gc->currentDpy,
                                                          gc->screen);
      if (psc->msc && psc->driScreen) {
         __GLXDRIdrawable *pdraw =
            GetGLXDRIDrawable(gc->currentDpy, gc->currentDrawable, NULL);
         int64_t temp;
         int ret;

         ret = (*psc->msc->getDrawableMSC) (psc->__driScreen,
                                            pdraw->driDrawable, &temp);
         *count = (unsigned) temp;

         return (ret == 0) ? 0 : GLX_BAD_CONTEXT;
      }
   }
#else
   (void) count;
#endif
   return GLX_BAD_CONTEXT;
}

static int
__glXWaitVideoSyncSGI(int divisor, int remainder, unsigned int *count)
{
#ifdef __DRI_MEDIA_STREAM_COUNTER
   GLXContext gc = __glXGetCurrentContext();

   if (divisor <= 0 || remainder < 0)
      return GLX_BAD_VALUE;

   if (gc != NULL && gc->driContext) {
      __GLXscreenConfigs *const psc = GetGLXScreenConfigs(gc->currentDpy,
                                                          gc->screen);
      if (psc->msc != NULL && psc->driScreen) {
         __GLXDRIdrawable *pdraw =
            GetGLXDRIDrawable(gc->currentDpy, gc->currentDrawable, NULL);
         int ret;
         int64_t msc;
         int64_t sbc;

         ret = (*psc->msc->waitForMSC) (pdraw->driDrawable, 0,
                                        divisor, remainder, &msc, &sbc);
         *count = (unsigned) msc;
         return (ret == 0) ? 0 : GLX_BAD_CONTEXT;
      }
   }
#else
   (void) count;
#endif
   return GLX_BAD_CONTEXT;
}


/*
** GLX_SGIX_fbconfig
** Many of these functions are aliased to GLX 1.3 entry points in the 
** GLX_functions table.
*/

PUBLIC
GLX_ALIAS(int, glXGetFBConfigAttribSGIX,
          (Display * dpy, GLXFBConfigSGIX config, int attribute, int *value),
          (dpy, config, attribute, value), glXGetFBConfigAttrib)

     PUBLIC GLX_ALIAS(GLXFBConfigSGIX *, glXChooseFBConfigSGIX,
                      (Display * dpy, int screen, int *attrib_list,
                       int *nelements), (dpy, screen, attrib_list, nelements),
                      glXChooseFBConfig)

     PUBLIC GLX_ALIAS(XVisualInfo *, glXGetVisualFromFBConfigSGIX,
                      (Display * dpy, GLXFBConfigSGIX config),
                      (dpy, config), glXGetVisualFromFBConfig)

     PUBLIC GLXPixmap glXCreateGLXPixmapWithConfigSGIX(Display * dpy,
                                                       GLXFBConfigSGIX config,
                                                       Pixmap pixmap)
{
   xGLXVendorPrivateWithReplyReq *vpreq;
   xGLXCreateGLXPixmapWithConfigSGIXReq *req;
   GLXPixmap xid = None;
   CARD8 opcode;
   const __GLcontextModes *const fbconfig = (__GLcontextModes *) config;
   __GLXscreenConfigs *psc;


   if ((dpy == NULL) || (config == NULL)) {
      return None;
   }

   psc = GetGLXScreenConfigs(dpy, fbconfig->screen);
   if ((psc != NULL)
       && __glXExtensionBitIsEnabled(psc, SGIX_fbconfig_bit)) {
      opcode = __glXSetupForCommand(dpy);
      if (!opcode) {
         return None;
      }

      /* Send the glXCreateGLXPixmapWithConfigSGIX request */
      LockDisplay(dpy);
      GetReqExtra(GLXVendorPrivateWithReply,
                  sz_xGLXCreateGLXPixmapWithConfigSGIXReq -
                  sz_xGLXVendorPrivateWithReplyReq, vpreq);
      req = (xGLXCreateGLXPixmapWithConfigSGIXReq *) vpreq;
      req->reqType = opcode;
      req->glxCode = X_GLXVendorPrivateWithReply;
      req->vendorCode = X_GLXvop_CreateGLXPixmapWithConfigSGIX;
      req->screen = fbconfig->screen;
      req->fbconfig = fbconfig->fbconfigID;
      req->pixmap = pixmap;
      req->glxpixmap = xid = XAllocID(dpy);
      UnlockDisplay(dpy);
      SyncHandle();
   }

   return xid;
}

PUBLIC GLXContext
glXCreateContextWithConfigSGIX(Display * dpy,
                               GLXFBConfigSGIX config, int renderType,
                               GLXContext shareList, Bool allowDirect)
{
   GLXContext gc = NULL;
   const __GLcontextModes *const fbconfig = (__GLcontextModes *) config;
   __GLXscreenConfigs *psc;


   if ((dpy == NULL) || (config == NULL)) {
      return None;
   }

   psc = GetGLXScreenConfigs(dpy, fbconfig->screen);
   if ((psc != NULL)
       && __glXExtensionBitIsEnabled(psc, SGIX_fbconfig_bit)) {
      gc = CreateContext(dpy, NULL, (__GLcontextModes *) config, shareList,
                         allowDirect, None, False, renderType);
   }

   return gc;
}


PUBLIC GLXFBConfigSGIX
glXGetFBConfigFromVisualSGIX(Display * dpy, XVisualInfo * vis)
{
   __GLXdisplayPrivate *priv;
   __GLXscreenConfigs *psc = NULL;

   if ((GetGLXPrivScreenConfig(dpy, vis->screen, &priv, &psc) != Success)
       && __glXExtensionBitIsEnabled(psc, SGIX_fbconfig_bit)
       && (psc->configs->fbconfigID != GLX_DONT_CARE)) {
      return (GLXFBConfigSGIX) _gl_context_modes_find_visual(psc->configs,
                                                             vis->visualid);
   }

   return NULL;
}


/*
** GLX_SGIX_swap_group
*/
static void
__glXJoinSwapGroupSGIX(Display * dpy, GLXDrawable drawable,
                       GLXDrawable member)
{
   (void) dpy;
   (void) drawable;
   (void) member;
}


/*
** GLX_SGIX_swap_barrier
*/
static void
__glXBindSwapBarrierSGIX(Display * dpy, GLXDrawable drawable, int barrier)
{
   (void) dpy;
   (void) drawable;
   (void) barrier;
}

static Bool
__glXQueryMaxSwapBarriersSGIX(Display * dpy, int screen, int *max)
{
   (void) dpy;
   (void) screen;
   (void) max;
   return False;
}


/*
** GLX_OML_sync_control
*/
static Bool
__glXGetSyncValuesOML(Display * dpy, GLXDrawable drawable,
                      int64_t * ust, int64_t * msc, int64_t * sbc)
{
#if defined(__DRI_SWAP_BUFFER_COUNTER) && defined(__DRI_MEDIA_STREAM_COUNTER)
   __GLXdisplayPrivate *const priv = __glXInitialize(dpy);

   if (priv != NULL) {
      int i;
      __GLXDRIdrawable *pdraw = GetGLXDRIDrawable(dpy, drawable, &i);
      __GLXscreenConfigs *const psc = &priv->screenConfigs[i];

      assert((pdraw == NULL) || (i != -1));
      return ((pdraw && psc->sbc && psc->msc)
              && ((*psc->msc->getMSC) (psc->driScreen, msc) == 0)
              && ((*psc->sbc->getSBC) (pdraw->driDrawable, sbc) == 0)
              && (__glXGetUST(ust) == 0));
   }
#else
   (void) dpy;
   (void) drawable;
   (void) ust;
   (void) msc;
   (void) sbc;
#endif
   return False;
}

#ifdef GLX_DIRECT_RENDERING
_X_HIDDEN GLboolean
__driGetMscRateOML(__DRIdrawable * draw,
                   int32_t * numerator, int32_t * denominator, void *private)
{
#ifdef XF86VIDMODE
   __GLXscreenConfigs *psc;
   XF86VidModeModeLine mode_line;
   int dot_clock;
   int i;
   __GLXDRIdrawable *glxDraw = private;

   psc = glxDraw->psc;
   if (XF86VidModeQueryVersion(psc->dpy, &i, &i) &&
       XF86VidModeGetModeLine(psc->dpy, psc->scr, &dot_clock, &mode_line)) {
      unsigned n = dot_clock * 1000;
      unsigned d = mode_line.vtotal * mode_line.htotal;

# define V_INTERLACE 0x010
# define V_DBLSCAN   0x020

      if (mode_line.flags & V_INTERLACE)
         n *= 2;
      else if (mode_line.flags & V_DBLSCAN)
         d *= 2;

      /* The OML_sync_control spec requires that if the refresh rate is a
       * whole number, that the returned numerator be equal to the refresh
       * rate and the denominator be 1.
       */

      if (n % d == 0) {
         n /= d;
         d = 1;
      }
      else {
         static const unsigned f[] = { 13, 11, 7, 5, 3, 2, 0 };

         /* This is a poor man's way to reduce a fraction.  It's far from
          * perfect, but it will work well enough for this situation.
          */

         for (i = 0; f[i] != 0; i++) {
            while (n % f[i] == 0 && d % f[i] == 0) {
               d /= f[i];
               n /= f[i];
            }
         }
      }

      *numerator = n;
      *denominator = d;

      return True;
   }
   else
      return False;
#else
   return False;
#endif
}
#endif

/**
 * Determine the refresh rate of the specified drawable and display.
 *
 * \param dpy          Display whose refresh rate is to be determined.
 * \param drawable     Drawable whose refresh rate is to be determined.
 * \param numerator    Numerator of the refresh rate.
 * \param demoninator  Denominator of the refresh rate.
 * \return  If the refresh rate for the specified display and drawable could
 *          be calculated, True is returned.  Otherwise False is returned.
 *
 * \note This function is implemented entirely client-side.  A lot of other
 *       functionality is required to export GLX_OML_sync_control, so on
 *       XFree86 this function can be called for direct-rendering contexts
 *       when GLX_OML_sync_control appears in the client extension string.
 */

_X_HIDDEN GLboolean
__glXGetMscRateOML(Display * dpy, GLXDrawable drawable,
                   int32_t * numerator, int32_t * denominator)
{
#if defined( GLX_DIRECT_RENDERING ) && defined( XF86VIDMODE )
   __GLXDRIdrawable *draw = GetGLXDRIDrawable(dpy, drawable, NULL);

   if (draw == NULL)
      return False;

   return __driGetMscRateOML(draw->driDrawable, numerator, denominator, draw);
#else
   (void) dpy;
   (void) drawable;
   (void) numerator;
   (void) denominator;
#endif
   return False;
}


static int64_t
__glXSwapBuffersMscOML(Display * dpy, GLXDrawable drawable,
                       int64_t target_msc, int64_t divisor, int64_t remainder)
{
#ifdef __DRI_SWAP_BUFFER_COUNTER
   int screen;
   __GLXDRIdrawable *pdraw = GetGLXDRIDrawable(dpy, drawable, &screen);
   __GLXscreenConfigs *const psc = GetGLXScreenConfigs(dpy, screen);

   /* The OML_sync_control spec says these should "generate a GLX_BAD_VALUE
    * error", but it also says "It [glXSwapBuffersMscOML] will return a value
    * of -1 if the function failed because of errors detected in the input
    * parameters"
    */
   if (divisor < 0 || remainder < 0 || target_msc < 0)
      return -1;
   if (divisor > 0 && remainder >= divisor)
      return -1;

   if (pdraw != NULL && psc->counters != NULL)
      return (*psc->sbc->swapBuffersMSC) (pdraw->driDrawable, target_msc,
                                          divisor, remainder);

#else
   (void) dpy;
   (void) drawable;
   (void) target_msc;
   (void) divisor;
   (void) remainder;
#endif
   return 0;
}


static Bool
__glXWaitForMscOML(Display * dpy, GLXDrawable drawable,
                   int64_t target_msc, int64_t divisor,
                   int64_t remainder, int64_t * ust,
                   int64_t * msc, int64_t * sbc)
{
#ifdef __DRI_MEDIA_STREAM_COUNTER
   int screen = 0;
   __GLXDRIdrawable *pdraw = GetGLXDRIDrawable(dpy, drawable, &screen);
   __GLXscreenConfigs *const psc = GetGLXScreenConfigs(dpy, screen);
   int ret;

   /* The OML_sync_control spec says these should "generate a GLX_BAD_VALUE
    * error", but the return type in the spec is Bool.
    */
   if (divisor < 0 || remainder < 0 || target_msc < 0)
      return False;
   if (divisor > 0 && remainder >= divisor)
      return False;

   if (pdraw != NULL && psc->msc != NULL) {
      ret = (*psc->msc->waitForMSC) (pdraw->driDrawable, target_msc,
                                     divisor, remainder, msc, sbc);

      /* __glXGetUST returns zero on success and non-zero on failure.
       * This function returns True on success and False on failure.
       */
      return ((ret == 0) && (__glXGetUST(ust) == 0));
   }
#else
   (void) dpy;
   (void) drawable;
   (void) target_msc;
   (void) divisor;
   (void) remainder;
   (void) ust;
   (void) msc;
   (void) sbc;
#endif
   return False;
}


static Bool
__glXWaitForSbcOML(Display * dpy, GLXDrawable drawable,
                   int64_t target_sbc, int64_t * ust,
                   int64_t * msc, int64_t * sbc)
{
#ifdef __DRI_SWAP_BUFFER_COUNTER
   int screen;
   __GLXDRIdrawable *pdraw = GetGLXDRIDrawable(dpy, drawable, &screen);
   __GLXscreenConfigs *const psc = GetGLXScreenConfigs(dpy, screen);
   int ret;

   /* The OML_sync_control spec says this should "generate a GLX_BAD_VALUE
    * error", but the return type in the spec is Bool.
    */
   if (target_sbc < 0)
      return False;

   if (pdraw != NULL && psc->sbc != NULL) {
      ret =
         (*psc->sbc->waitForSBC) (pdraw->driDrawable, target_sbc, msc, sbc);

      /* __glXGetUST returns zero on success and non-zero on failure.
       * This function returns True on success and False on failure.
       */
      return ((ret == 0) && (__glXGetUST(ust) == 0));
   }
#else
   (void) dpy;
   (void) drawable;
   (void) target_sbc;
   (void) ust;
   (void) msc;
   (void) sbc;
#endif
   return False;
}


/**
 * GLX_MESA_allocate_memory
 */
/*@{*/

PUBLIC void *
glXAllocateMemoryMESA(Display * dpy, int scrn,
                      size_t size, float readFreq,
                      float writeFreq, float priority)
{
#ifdef __DRI_ALLOCATE
   __GLXscreenConfigs *const psc = GetGLXScreenConfigs(dpy, scrn);

   if (psc && psc->allocate)
      return (*psc->allocate->allocateMemory) (psc->__driScreen, size,
                                               readFreq, writeFreq, priority);

#else
   (void) dpy;
   (void) scrn;
   (void) size;
   (void) readFreq;
   (void) writeFreq;
   (void) priority;
#endif /* GLX_DIRECT_RENDERING */

   return NULL;
}


PUBLIC void
glXFreeMemoryMESA(Display * dpy, int scrn, void *pointer)
{
#ifdef __DRI_ALLOCATE
   __GLXscreenConfigs *const psc = GetGLXScreenConfigs(dpy, scrn);

   if (psc && psc->allocate)
      (*psc->allocate->freeMemory) (psc->__driScreen, pointer);

#else
   (void) dpy;
   (void) scrn;
   (void) pointer;
#endif /* GLX_DIRECT_RENDERING */
}


PUBLIC GLuint
glXGetMemoryOffsetMESA(Display * dpy, int scrn, const void *pointer)
{
#ifdef __DRI_ALLOCATE
   __GLXscreenConfigs *const psc = GetGLXScreenConfigs(dpy, scrn);

   if (psc && psc->allocate)
      return (*psc->allocate->memoryOffset) (psc->__driScreen, pointer);

#else
   (void) dpy;
   (void) scrn;
   (void) pointer;
#endif /* GLX_DIRECT_RENDERING */

   return ~0L;
}

/*@}*/


/**
 * Mesa extension stubs.  These will help reduce portability problems.
 */
/*@{*/

/**
 * Release all buffers associated with the specified GLX drawable.
 *
 * \todo
 * This function was intended for stand-alone Mesa.  The issue there is that
 * the library doesn't get any notification when a window is closed.  In
 * DRI there is a similar but slightly different issue.  When GLX 1.3 is
 * supported, there are 3 different functions to destroy a drawable.  It
 * should be possible to create GLX protocol (or have it determine which
 * protocol to use based on the type of the drawable) to have one function
 * do the work of 3.  For the direct-rendering case, this function could
 * just call the driver's \c __DRIdrawableRec::destroyDrawable function.
 * This would reduce the frequency with which \c __driGarbageCollectDrawables
 * would need to be used.  This really should be done as part of the new DRI
 * interface work.
 *
 * \sa http://oss.sgi.com/projects/ogl-sample/registry/MESA/release_buffers.txt
 *     __driGarbageCollectDrawables
 *     glXDestroyGLXPixmap
 *     glXDestroyPbuffer glXDestroyPixmap glXDestroyWindow
 *     glXDestroyGLXPbufferSGIX glXDestroyGLXVideoSourceSGIX
 */
static Bool
__glXReleaseBuffersMESA(Display * dpy, GLXDrawable d)
{
   (void) dpy;
   (void) d;
   return False;
}


PUBLIC GLXPixmap
glXCreateGLXPixmapMESA(Display * dpy, XVisualInfo * visual,
                       Pixmap pixmap, Colormap cmap)
{
   (void) dpy;
   (void) visual;
   (void) pixmap;
   (void) cmap;
   return 0;
}

/*@}*/


/**
 * GLX_MESA_copy_sub_buffer
 */
#define X_GLXvop_CopySubBufferMESA 5154 /* temporary */
static void
__glXCopySubBufferMESA(Display * dpy, GLXDrawable drawable,
                       int x, int y, int width, int height)
{
   xGLXVendorPrivateReq *req;
   GLXContext gc;
   GLXContextTag tag;
   CARD32 *drawable_ptr;
   INT32 *x_ptr, *y_ptr, *w_ptr, *h_ptr;
   CARD8 opcode;

#ifdef __DRI_COPY_SUB_BUFFER
   int screen;
   __GLXDRIdrawable *pdraw = GetGLXDRIDrawable(dpy, drawable, &screen);
   if (pdraw != NULL) {
      __GLXscreenConfigs *const psc = GetGLXScreenConfigs(dpy, screen);
      if (psc->driScreen->copySubBuffer != NULL) {
         glFlush();
         (*psc->driScreen->copySubBuffer) (pdraw, x, y, width, height);
      }

      return;
   }
#endif

   opcode = __glXSetupForCommand(dpy);
   if (!opcode)
      return;

   /*
    ** The calling thread may or may not have a current context.  If it
    ** does, send the context tag so the server can do a flush.
    */
   gc = __glXGetCurrentContext();
   if ((gc != NULL) && (dpy == gc->currentDpy) &&
       ((drawable == gc->currentDrawable) ||
        (drawable == gc->currentReadable))) {
      tag = gc->currentContextTag;
   }
   else {
      tag = 0;
   }

   LockDisplay(dpy);
   GetReqExtra(GLXVendorPrivate, sizeof(CARD32) + sizeof(INT32) * 4, req);
   req->reqType = opcode;
   req->glxCode = X_GLXVendorPrivate;
   req->vendorCode = X_GLXvop_CopySubBufferMESA;
   req->contextTag = tag;

   drawable_ptr = (CARD32 *) (req + 1);
   x_ptr = (INT32 *) (drawable_ptr + 1);
   y_ptr = (INT32 *) (drawable_ptr + 2);
   w_ptr = (INT32 *) (drawable_ptr + 3);
   h_ptr = (INT32 *) (drawable_ptr + 4);

   *drawable_ptr = drawable;
   *x_ptr = x;
   *y_ptr = y;
   *w_ptr = width;
   *h_ptr = height;

   UnlockDisplay(dpy);
   SyncHandle();
}


/**
 * GLX_EXT_texture_from_pixmap
 */
/*@{*/
static void
__glXBindTexImageEXT(Display * dpy,
                     GLXDrawable drawable, int buffer, const int *attrib_list)
{
   xGLXVendorPrivateReq *req;
   GLXContext gc = __glXGetCurrentContext();
   CARD32 *drawable_ptr;
   INT32 *buffer_ptr;
   CARD32 *num_attrib_ptr;
   CARD32 *attrib_ptr;
   CARD8 opcode;
   unsigned int i;

   if (gc == NULL)
      return;

   i = 0;
   if (attrib_list) {
      while (attrib_list[i * 2] != None)
         i++;
   }

#ifdef GLX_DIRECT_RENDERING
   if (gc->driContext) {
      __GLXDRIdrawable *pdraw = GetGLXDRIDrawable(dpy, drawable, NULL);

      if (pdraw != NULL) {
         if (pdraw->psc->texBuffer->base.version >= 2 &&
             pdraw->psc->texBuffer->setTexBuffer2 != NULL) {
            (*pdraw->psc->texBuffer->setTexBuffer2) (gc->__driContext,
                                                     pdraw->textureTarget,
                                                     pdraw->textureFormat,
                                                     pdraw->driDrawable);
         }
         else {
            (*pdraw->psc->texBuffer->setTexBuffer) (gc->__driContext,
                                                    pdraw->textureTarget,
                                                    pdraw->driDrawable);
         }
      }
      return;
   }
#endif

   opcode = __glXSetupForCommand(dpy);
   if (!opcode)
      return;

   LockDisplay(dpy);
   GetReqExtra(GLXVendorPrivate, 12 + 8 * i, req);
   req->reqType = opcode;
   req->glxCode = X_GLXVendorPrivate;
   req->vendorCode = X_GLXvop_BindTexImageEXT;
   req->contextTag = gc->currentContextTag;

   drawable_ptr = (CARD32 *) (req + 1);
   buffer_ptr = (INT32 *) (drawable_ptr + 1);
   num_attrib_ptr = (CARD32 *) (buffer_ptr + 1);
   attrib_ptr = (CARD32 *) (num_attrib_ptr + 1);

   *drawable_ptr = drawable;
   *buffer_ptr = buffer;
   *num_attrib_ptr = (CARD32) i;

   i = 0;
   if (attrib_list) {
      while (attrib_list[i * 2] != None) {
         *attrib_ptr++ = (CARD32) attrib_list[i * 2 + 0];
         *attrib_ptr++ = (CARD32) attrib_list[i * 2 + 1];
         i++;
      }
   }

   UnlockDisplay(dpy);
   SyncHandle();
}

static void
__glXReleaseTexImageEXT(Display * dpy, GLXDrawable drawable, int buffer)
{
   xGLXVendorPrivateReq *req;
   GLXContext gc = __glXGetCurrentContext();
   CARD32 *drawable_ptr;
   INT32 *buffer_ptr;
   CARD8 opcode;

   if (gc == NULL)
      return;

#ifdef GLX_DIRECT_RENDERING
   if (gc->driContext)
      return;
#endif

   opcode = __glXSetupForCommand(dpy);
   if (!opcode)
      return;

   LockDisplay(dpy);
   GetReqExtra(GLXVendorPrivate, sizeof(CARD32) + sizeof(INT32), req);
   req->reqType = opcode;
   req->glxCode = X_GLXVendorPrivate;
   req->vendorCode = X_GLXvop_ReleaseTexImageEXT;
   req->contextTag = gc->currentContextTag;

   drawable_ptr = (CARD32 *) (req + 1);
   buffer_ptr = (INT32 *) (drawable_ptr + 1);

   *drawable_ptr = drawable;
   *buffer_ptr = buffer;

   UnlockDisplay(dpy);
   SyncHandle();
}

/*@}*/

/**
 * \c strdup is actually not a standard ANSI C or POSIX routine.
 * Irix will not define it if ANSI mode is in effect.
 *
 * \sa strdup
 */
_X_HIDDEN char *
__glXstrdup(const char *str)
{
   char *copy;
   copy = (char *) Xmalloc(strlen(str) + 1);
   if (!copy)
      return NULL;
   strcpy(copy, str);
   return copy;
}

/*
** glXGetProcAddress support
*/

struct name_address_pair
{
   const char *Name;
   GLvoid *Address;
};

#define GLX_FUNCTION(f) { # f, (GLvoid *) f }
#define GLX_FUNCTION2(n,f) { # n, (GLvoid *) f }

static const struct name_address_pair GLX_functions[] = {
   /*** GLX_VERSION_1_0 ***/
   GLX_FUNCTION(glXChooseVisual),
   GLX_FUNCTION(glXCopyContext),
   GLX_FUNCTION(glXCreateContext),
   GLX_FUNCTION(glXCreateGLXPixmap),
   GLX_FUNCTION(glXDestroyContext),
   GLX_FUNCTION(glXDestroyGLXPixmap),
   GLX_FUNCTION(glXGetConfig),
   GLX_FUNCTION(glXGetCurrentContext),
   GLX_FUNCTION(glXGetCurrentDrawable),
   GLX_FUNCTION(glXIsDirect),
   GLX_FUNCTION(glXMakeCurrent),
   GLX_FUNCTION(glXQueryExtension),
   GLX_FUNCTION(glXQueryVersion),
   GLX_FUNCTION(glXSwapBuffers),
   GLX_FUNCTION(glXUseXFont),
   GLX_FUNCTION(glXWaitGL),
   GLX_FUNCTION(glXWaitX),

   /*** GLX_VERSION_1_1 ***/
   GLX_FUNCTION(glXGetClientString),
   GLX_FUNCTION(glXQueryExtensionsString),
   GLX_FUNCTION(glXQueryServerString),

   /*** GLX_VERSION_1_2 ***/
   GLX_FUNCTION(glXGetCurrentDisplay),

   /*** GLX_VERSION_1_3 ***/
   GLX_FUNCTION(glXChooseFBConfig),
   GLX_FUNCTION(glXCreateNewContext),
   GLX_FUNCTION(glXCreatePbuffer),
   GLX_FUNCTION(glXCreatePixmap),
   GLX_FUNCTION(glXCreateWindow),
   GLX_FUNCTION(glXDestroyPbuffer),
   GLX_FUNCTION(glXDestroyPixmap),
   GLX_FUNCTION(glXDestroyWindow),
   GLX_FUNCTION(glXGetCurrentReadDrawable),
   GLX_FUNCTION(glXGetFBConfigAttrib),
   GLX_FUNCTION(glXGetFBConfigs),
   GLX_FUNCTION(glXGetSelectedEvent),
   GLX_FUNCTION(glXGetVisualFromFBConfig),
   GLX_FUNCTION(glXMakeContextCurrent),
   GLX_FUNCTION(glXQueryContext),
   GLX_FUNCTION(glXQueryDrawable),
   GLX_FUNCTION(glXSelectEvent),

   /*** GLX_SGI_swap_control ***/
   GLX_FUNCTION2(glXSwapIntervalSGI, __glXSwapIntervalSGI),

   /*** GLX_SGI_video_sync ***/
   GLX_FUNCTION2(glXGetVideoSyncSGI, __glXGetVideoSyncSGI),
   GLX_FUNCTION2(glXWaitVideoSyncSGI, __glXWaitVideoSyncSGI),

   /*** GLX_SGI_make_current_read ***/
   GLX_FUNCTION2(glXMakeCurrentReadSGI, glXMakeContextCurrent),
   GLX_FUNCTION2(glXGetCurrentReadDrawableSGI, glXGetCurrentReadDrawable),

   /*** GLX_EXT_import_context ***/
   GLX_FUNCTION(glXFreeContextEXT),
   GLX_FUNCTION(glXGetContextIDEXT),
   GLX_FUNCTION2(glXGetCurrentDisplayEXT, glXGetCurrentDisplay),
   GLX_FUNCTION(glXImportContextEXT),
   GLX_FUNCTION2(glXQueryContextInfoEXT, glXQueryContext),

   /*** GLX_SGIX_fbconfig ***/
   GLX_FUNCTION2(glXGetFBConfigAttribSGIX, glXGetFBConfigAttrib),
   GLX_FUNCTION2(glXChooseFBConfigSGIX, glXChooseFBConfig),
   GLX_FUNCTION(glXCreateGLXPixmapWithConfigSGIX),
   GLX_FUNCTION(glXCreateContextWithConfigSGIX),
   GLX_FUNCTION2(glXGetVisualFromFBConfigSGIX, glXGetVisualFromFBConfig),
   GLX_FUNCTION(glXGetFBConfigFromVisualSGIX),

   /*** GLX_SGIX_pbuffer ***/
   GLX_FUNCTION(glXCreateGLXPbufferSGIX),
   GLX_FUNCTION(glXDestroyGLXPbufferSGIX),
   GLX_FUNCTION(glXQueryGLXPbufferSGIX),
   GLX_FUNCTION(glXSelectEventSGIX),
   GLX_FUNCTION(glXGetSelectedEventSGIX),

   /*** GLX_SGIX_swap_group ***/
   GLX_FUNCTION2(glXJoinSwapGroupSGIX, __glXJoinSwapGroupSGIX),

   /*** GLX_SGIX_swap_barrier ***/
   GLX_FUNCTION2(glXBindSwapBarrierSGIX, __glXBindSwapBarrierSGIX),
   GLX_FUNCTION2(glXQueryMaxSwapBarriersSGIX, __glXQueryMaxSwapBarriersSGIX),

   /*** GLX_MESA_allocate_memory ***/
   GLX_FUNCTION(glXAllocateMemoryMESA),
   GLX_FUNCTION(glXFreeMemoryMESA),
   GLX_FUNCTION(glXGetMemoryOffsetMESA),

   /*** GLX_MESA_copy_sub_buffer ***/
   GLX_FUNCTION2(glXCopySubBufferMESA, __glXCopySubBufferMESA),

   /*** GLX_MESA_pixmap_colormap ***/
   GLX_FUNCTION(glXCreateGLXPixmapMESA),

   /*** GLX_MESA_release_buffers ***/
   GLX_FUNCTION2(glXReleaseBuffersMESA, __glXReleaseBuffersMESA),

   /*** GLX_MESA_swap_control ***/
   GLX_FUNCTION2(glXSwapIntervalMESA, __glXSwapIntervalMESA),
   GLX_FUNCTION2(glXGetSwapIntervalMESA, __glXGetSwapIntervalMESA),

   /*** GLX_MESA_swap_frame_usage ***/
   GLX_FUNCTION2(glXBeginFrameTrackingMESA, __glXBeginFrameTrackingMESA),
   GLX_FUNCTION2(glXEndFrameTrackingMESA, __glXEndFrameTrackingMESA),
   GLX_FUNCTION2(glXGetFrameUsageMESA, __glXGetFrameUsageMESA),
   GLX_FUNCTION2(glXQueryFrameTrackingMESA, __glXQueryFrameTrackingMESA),

   /*** GLX_ARB_get_proc_address ***/
   GLX_FUNCTION(glXGetProcAddressARB),

   /*** GLX 1.4 ***/
   GLX_FUNCTION2(glXGetProcAddress, glXGetProcAddressARB),

   /*** GLX_OML_sync_control ***/
   GLX_FUNCTION2(glXWaitForSbcOML, __glXWaitForSbcOML),
   GLX_FUNCTION2(glXWaitForMscOML, __glXWaitForMscOML),
   GLX_FUNCTION2(glXSwapBuffersMscOML, __glXSwapBuffersMscOML),
   GLX_FUNCTION2(glXGetMscRateOML, __glXGetMscRateOML),
   GLX_FUNCTION2(glXGetSyncValuesOML, __glXGetSyncValuesOML),

   /*** GLX_EXT_texture_from_pixmap ***/
   GLX_FUNCTION2(glXBindTexImageEXT, __glXBindTexImageEXT),
   GLX_FUNCTION2(glXReleaseTexImageEXT, __glXReleaseTexImageEXT),

#ifdef GLX_DIRECT_RENDERING
   /*** DRI configuration ***/
   GLX_FUNCTION(glXGetScreenDriver),
   GLX_FUNCTION(glXGetDriverConfig),
#endif

   {NULL, NULL}                 /* end of list */
};


static const GLvoid *
get_glx_proc_address(const char *funcName)
{
   GLuint i;

   /* try static functions */
   for (i = 0; GLX_functions[i].Name; i++) {
      if (strcmp(GLX_functions[i].Name, funcName) == 0)
         return GLX_functions[i].Address;
   }

   return NULL;
}


/**
 * Get the address of a named GL function.  This is the pre-GLX 1.4 name for
 * \c glXGetProcAddress.
 *
 * \param procName  Name of a GL or GLX function.
 * \returns         A pointer to the named function
 *
 * \sa glXGetProcAddress
 */
PUBLIC void (*glXGetProcAddressARB(const GLubyte * procName)) (void)
{
   typedef void (*gl_function) (void);
   gl_function f;


   /* Search the table of GLX and internal functions first.  If that
    * fails and the supplied name could be a valid core GL name, try
    * searching the core GL function table.  This check is done to prevent
    * DRI based drivers from searching the core GL function table for
    * internal API functions.
    */

   f = (gl_function) get_glx_proc_address((const char *) procName);
   if ((f == NULL) && (procName[0] == 'g') && (procName[1] == 'l')
       && (procName[2] != 'X')) {
      f = (gl_function) _glapi_get_proc_address((const char *) procName);
   }

   return f;
}

/**
 * Get the address of a named GL function.  This is the GLX 1.4 name for
 * \c glXGetProcAddressARB.
 *
 * \param procName  Name of a GL or GLX function.
 * \returns         A pointer to the named function
 *
 * \sa glXGetProcAddressARB
 */
PUBLIC void (*glXGetProcAddress(const GLubyte * procName)) (void)
#if defined(__GNUC__) && !defined(GLX_ALIAS_UNSUPPORTED)
   __attribute__ ((alias("glXGetProcAddressARB")));
#else
{
   return glXGetProcAddressARB(procName);
}
#endif /* __GNUC__ */


#ifdef GLX_DIRECT_RENDERING
/**
 * Get the unadjusted system time (UST).  Currently, the UST is measured in
 * microseconds since Epoc.  The actual resolution of the UST may vary from
 * system to system, and the units may vary from release to release.
 * Drivers should not call this function directly.  They should instead use
 * \c glXGetProcAddress to obtain a pointer to the function.
 *
 * \param ust Location to store the 64-bit UST
 * \returns Zero on success or a negative errno value on failure.
 *
 * \sa glXGetProcAddress, PFNGLXGETUSTPROC
 *
 * \since Internal API version 20030317.
 */
_X_HIDDEN int
__glXGetUST(int64_t * ust)
{
   struct timeval tv;

   if (ust == NULL) {
      return -EFAULT;
   }

   if (gettimeofday(&tv, NULL) == 0) {
      ust[0] = (tv.tv_sec * 1000000) + tv.tv_usec;
      return 0;
   }
   else {
      return -errno;
   }
}
#endif /* GLX_DIRECT_RENDERING */<|MERGE_RESOLUTION|>--- conflicted
+++ resolved
@@ -869,7 +869,6 @@
       return None;
    }
 
-<<<<<<< HEAD
    /* Send the glXCreateGLXPixmap request */
    LockDisplay(dpy);
    GetReq(GLXCreateGLXPixmap, req);
@@ -881,49 +880,35 @@
    req->glxpixmap = xid = XAllocID(dpy);
    UnlockDisplay(dpy);
    SyncHandle();
+
+#ifdef GLX_DIRECT_RENDERING
+   do {
+      /* FIXME: Maybe delay __DRIdrawable creation until the drawable
+       * is actually bound to a context... */
+
+      __GLXdisplayPrivate *const priv = __glXInitialize(dpy);
+      __GLXDRIdrawable *pdraw;
+      __GLXscreenConfigs *psc;
+      __GLcontextModes *modes;
+
+      psc = &priv->screenConfigs[vis->screen];
+      if (psc->driScreen == NULL)
+         break;
+      modes = _gl_context_modes_find_visual(psc->visuals, vis->visualid);
+      pdraw = psc->driScreen->createDrawable(psc, pixmap, req->glxpixmap, modes);
+      if (pdraw == NULL) {
+         fprintf(stderr, "failed to create pixmap\n");
+         break;
+      }
+
+      if (__glxHashInsert(psc->drawHash, req->glxpixmap, pdraw)) {
+         (*pdraw->destroyDrawable) (pdraw);
+         return None;           /* FIXME: Check what we're supposed to do here... */
+      }
+   } while (0);
+#endif
+
    return xid;
-=======
-    /* Send the glXCreateGLXPixmap request */
-    LockDisplay(dpy);
-    GetReq(GLXCreateGLXPixmap,req);
-    req->reqType = opcode;
-    req->glxCode = X_GLXCreateGLXPixmap;
-    req->screen = vis->screen;
-    req->visual = vis->visualid;
-    req->pixmap = pixmap;
-    req->glxpixmap = xid = XAllocID(dpy);
-    UnlockDisplay(dpy);
-    SyncHandle();
-
-#ifdef GLX_DIRECT_RENDERING
-    do {
-	/* FIXME: Maybe delay __DRIdrawable creation until the drawable
-	 * is actually bound to a context... */
-
-	__GLXdisplayPrivate *const priv = __glXInitialize(dpy);
-	__GLXDRIdrawable *pdraw;
-	__GLXscreenConfigs *psc;
-	__GLcontextModes *modes;
-
-	psc = &priv->screenConfigs[vis->screen];
-	if (psc->driScreen == NULL)
-	    break;
-	modes = _gl_context_modes_find_visual(psc->visuals, vis->visualid);
-	pdraw = psc->driScreen->createDrawable(psc, pixmap, req->glxpixmap, modes);
-	if (pdraw == NULL) {
-	    fprintf(stderr, "failed to create pixmap\n");
-	    break;
-	}
-
-	if (__glxHashInsert(psc->drawHash, req->glxpixmap, pdraw)) {
-	    (*pdraw->destroyDrawable) (pdraw);
-	    return None;           /* FIXME: Check what we're supposed to do here... */
-	}
-    } while (0);
-#endif
-
-    return xid;
->>>>>>> edb11787
 }
 
 /*
